/*
 *	PCI Bus Services, see include/linux/pci.h for further explanation.
 *
 *	Copyright 1993 -- 1997 Drew Eckhardt, Frederic Potter,
 *	David Mosberger-Tang
 *
 *	Copyright 1997 -- 2000 Martin Mares <mj@ucw.cz>
 */

#include <linux/kernel.h>
#include <linux/delay.h>
#include <linux/init.h>
#include <linux/pci.h>
#include <linux/pm.h>
#include <linux/slab.h>
#include <linux/module.h>
#include <linux/spinlock.h>
#include <linux/string.h>
#include <linux/log2.h>
#include <linux/pci-aspm.h>
#include <linux/pm_wakeup.h>
#include <linux/interrupt.h>
#include <linux/device.h>
#include <linux/pm_runtime.h>
#include <linux/pci_hotplug.h>
#include <asm-generic/pci-bridge.h>
#include <asm/setup.h>
#include "pci.h"

const char *pci_power_names[] = {
	"error", "D0", "D1", "D2", "D3hot", "D3cold", "unknown",
};
EXPORT_SYMBOL_GPL(pci_power_names);

int isa_dma_bridge_buggy;
EXPORT_SYMBOL(isa_dma_bridge_buggy);

int pci_pci_problems;
EXPORT_SYMBOL(pci_pci_problems);

unsigned int pci_pm_d3_delay;

static void pci_pme_list_scan(struct work_struct *work);

static LIST_HEAD(pci_pme_list);
static DEFINE_MUTEX(pci_pme_list_mutex);
static DECLARE_DELAYED_WORK(pci_pme_work, pci_pme_list_scan);

struct pci_pme_device {
	struct list_head list;
	struct pci_dev *dev;
};

#define PME_TIMEOUT 1000 /* How long between PME checks */

static void pci_dev_d3_sleep(struct pci_dev *dev)
{
	unsigned int delay = dev->d3_delay;

	if (delay < pci_pm_d3_delay)
		delay = pci_pm_d3_delay;

	msleep(delay);
}

#ifdef CONFIG_PCI_DOMAINS
int pci_domains_supported = 1;
#endif

#define DEFAULT_CARDBUS_IO_SIZE		(256)
#define DEFAULT_CARDBUS_MEM_SIZE	(64*1024*1024)
/* pci=cbmemsize=nnM,cbiosize=nn can override this */
unsigned long pci_cardbus_io_size = DEFAULT_CARDBUS_IO_SIZE;
unsigned long pci_cardbus_mem_size = DEFAULT_CARDBUS_MEM_SIZE;

#define DEFAULT_HOTPLUG_IO_SIZE		(256)
#define DEFAULT_HOTPLUG_MEM_SIZE	(2*1024*1024)
/* pci=hpmemsize=nnM,hpiosize=nn can override this */
unsigned long pci_hotplug_io_size  = DEFAULT_HOTPLUG_IO_SIZE;
unsigned long pci_hotplug_mem_size = DEFAULT_HOTPLUG_MEM_SIZE;

enum pcie_bus_config_types pcie_bus_config = PCIE_BUS_TUNE_OFF;

/*
 * The default CLS is used if arch didn't set CLS explicitly and not
 * all pci devices agree on the same value.  Arch can override either
 * the dfl or actual value as it sees fit.  Don't forget this is
 * measured in 32-bit words, not bytes.
 */
u8 pci_dfl_cache_line_size = L1_CACHE_BYTES >> 2;
u8 pci_cache_line_size;

/*
 * If we set up a device for bus mastering, we need to check the latency
 * timer as certain BIOSes forget to set it properly.
 */
unsigned int pcibios_max_latency = 255;

/* If set, the PCIe ARI capability will not be used. */
static bool pcie_ari_disabled;

/**
 * pci_bus_max_busnr - returns maximum PCI bus number of given bus' children
 * @bus: pointer to PCI bus structure to search
 *
 * Given a PCI bus, returns the highest PCI bus number present in the set
 * including the given PCI bus and its list of child PCI buses.
 */
unsigned char pci_bus_max_busnr(struct pci_bus* bus)
{
	struct list_head *tmp;
	unsigned char max, n;

	max = bus->busn_res.end;
	list_for_each(tmp, &bus->children) {
		n = pci_bus_max_busnr(pci_bus_b(tmp));
		if(n > max)
			max = n;
	}
	return max;
}
EXPORT_SYMBOL_GPL(pci_bus_max_busnr);

#ifdef CONFIG_HAS_IOMEM
void __iomem *pci_ioremap_bar(struct pci_dev *pdev, int bar)
{
	/*
	 * Make sure the BAR is actually a memory resource, not an IO resource
	 */
	if (!(pci_resource_flags(pdev, bar) & IORESOURCE_MEM)) {
		WARN_ON(1);
		return NULL;
	}
	return ioremap_nocache(pci_resource_start(pdev, bar),
				     pci_resource_len(pdev, bar));
}
EXPORT_SYMBOL_GPL(pci_ioremap_bar);
#endif

#define PCI_FIND_CAP_TTL	48

static int __pci_find_next_cap_ttl(struct pci_bus *bus, unsigned int devfn,
				   u8 pos, int cap, int *ttl)
{
	u8 id;

	while ((*ttl)--) {
		pci_bus_read_config_byte(bus, devfn, pos, &pos);
		if (pos < 0x40)
			break;
		pos &= ~3;
		pci_bus_read_config_byte(bus, devfn, pos + PCI_CAP_LIST_ID,
					 &id);
		if (id == 0xff)
			break;
		if (id == cap)
			return pos;
		pos += PCI_CAP_LIST_NEXT;
	}
	return 0;
}

static int __pci_find_next_cap(struct pci_bus *bus, unsigned int devfn,
			       u8 pos, int cap)
{
	int ttl = PCI_FIND_CAP_TTL;

	return __pci_find_next_cap_ttl(bus, devfn, pos, cap, &ttl);
}

int pci_find_next_capability(struct pci_dev *dev, u8 pos, int cap)
{
	return __pci_find_next_cap(dev->bus, dev->devfn,
				   pos + PCI_CAP_LIST_NEXT, cap);
}
EXPORT_SYMBOL_GPL(pci_find_next_capability);

static int __pci_bus_find_cap_start(struct pci_bus *bus,
				    unsigned int devfn, u8 hdr_type)
{
	u16 status;

	pci_bus_read_config_word(bus, devfn, PCI_STATUS, &status);
	if (!(status & PCI_STATUS_CAP_LIST))
		return 0;

	switch (hdr_type) {
	case PCI_HEADER_TYPE_NORMAL:
	case PCI_HEADER_TYPE_BRIDGE:
		return PCI_CAPABILITY_LIST;
	case PCI_HEADER_TYPE_CARDBUS:
		return PCI_CB_CAPABILITY_LIST;
	default:
		return 0;
	}

	return 0;
}

/**
 * pci_find_capability - query for devices' capabilities 
 * @dev: PCI device to query
 * @cap: capability code
 *
 * Tell if a device supports a given PCI capability.
 * Returns the address of the requested capability structure within the
 * device's PCI configuration space or 0 in case the device does not
 * support it.  Possible values for @cap:
 *
 *  %PCI_CAP_ID_PM           Power Management 
 *  %PCI_CAP_ID_AGP          Accelerated Graphics Port 
 *  %PCI_CAP_ID_VPD          Vital Product Data 
 *  %PCI_CAP_ID_SLOTID       Slot Identification 
 *  %PCI_CAP_ID_MSI          Message Signalled Interrupts
 *  %PCI_CAP_ID_CHSWP        CompactPCI HotSwap 
 *  %PCI_CAP_ID_PCIX         PCI-X
 *  %PCI_CAP_ID_EXP          PCI Express
 */
int pci_find_capability(struct pci_dev *dev, int cap)
{
	int pos;

	pos = __pci_bus_find_cap_start(dev->bus, dev->devfn, dev->hdr_type);
	if (pos)
		pos = __pci_find_next_cap(dev->bus, dev->devfn, pos, cap);

	return pos;
}

/**
 * pci_bus_find_capability - query for devices' capabilities 
 * @bus:   the PCI bus to query
 * @devfn: PCI device to query
 * @cap:   capability code
 *
 * Like pci_find_capability() but works for pci devices that do not have a
 * pci_dev structure set up yet. 
 *
 * Returns the address of the requested capability structure within the
 * device's PCI configuration space or 0 in case the device does not
 * support it.
 */
int pci_bus_find_capability(struct pci_bus *bus, unsigned int devfn, int cap)
{
	int pos;
	u8 hdr_type;

	pci_bus_read_config_byte(bus, devfn, PCI_HEADER_TYPE, &hdr_type);

	pos = __pci_bus_find_cap_start(bus, devfn, hdr_type & 0x7f);
	if (pos)
		pos = __pci_find_next_cap(bus, devfn, pos, cap);

	return pos;
}

/**
 * pci_find_next_ext_capability - Find an extended capability
 * @dev: PCI device to query
 * @start: address at which to start looking (0 to start at beginning of list)
 * @cap: capability code
 *
 * Returns the address of the next matching extended capability structure
 * within the device's PCI configuration space or 0 if the device does
 * not support it.  Some capabilities can occur several times, e.g., the
 * vendor-specific capability, and this provides a way to find them all.
 */
int pci_find_next_ext_capability(struct pci_dev *dev, int start, int cap)
{
	u32 header;
	int ttl;
	int pos = PCI_CFG_SPACE_SIZE;

	/* minimum 8 bytes per capability */
	ttl = (PCI_CFG_SPACE_EXP_SIZE - PCI_CFG_SPACE_SIZE) / 8;

	if (dev->cfg_size <= PCI_CFG_SPACE_SIZE)
		return 0;

	if (start)
		pos = start;

	if (pci_read_config_dword(dev, pos, &header) != PCIBIOS_SUCCESSFUL)
		return 0;

	/*
	 * If we have no capabilities, this is indicated by cap ID,
	 * cap version and next pointer all being 0.
	 */
	if (header == 0)
		return 0;

	while (ttl-- > 0) {
		if (PCI_EXT_CAP_ID(header) == cap && pos != start)
			return pos;

		pos = PCI_EXT_CAP_NEXT(header);
		if (pos < PCI_CFG_SPACE_SIZE)
			break;

		if (pci_read_config_dword(dev, pos, &header) != PCIBIOS_SUCCESSFUL)
			break;
	}

	return 0;
}
EXPORT_SYMBOL_GPL(pci_find_next_ext_capability);

/**
 * pci_find_ext_capability - Find an extended capability
 * @dev: PCI device to query
 * @cap: capability code
 *
 * Returns the address of the requested extended capability structure
 * within the device's PCI configuration space or 0 if the device does
 * not support it.  Possible values for @cap:
 *
 *  %PCI_EXT_CAP_ID_ERR		Advanced Error Reporting
 *  %PCI_EXT_CAP_ID_VC		Virtual Channel
 *  %PCI_EXT_CAP_ID_DSN		Device Serial Number
 *  %PCI_EXT_CAP_ID_PWR		Power Budgeting
 */
int pci_find_ext_capability(struct pci_dev *dev, int cap)
{
	return pci_find_next_ext_capability(dev, 0, cap);
}
EXPORT_SYMBOL_GPL(pci_find_ext_capability);

static int __pci_find_next_ht_cap(struct pci_dev *dev, int pos, int ht_cap)
{
	int rc, ttl = PCI_FIND_CAP_TTL;
	u8 cap, mask;

	if (ht_cap == HT_CAPTYPE_SLAVE || ht_cap == HT_CAPTYPE_HOST)
		mask = HT_3BIT_CAP_MASK;
	else
		mask = HT_5BIT_CAP_MASK;

	pos = __pci_find_next_cap_ttl(dev->bus, dev->devfn, pos,
				      PCI_CAP_ID_HT, &ttl);
	while (pos) {
		rc = pci_read_config_byte(dev, pos + 3, &cap);
		if (rc != PCIBIOS_SUCCESSFUL)
			return 0;

		if ((cap & mask) == ht_cap)
			return pos;

		pos = __pci_find_next_cap_ttl(dev->bus, dev->devfn,
					      pos + PCI_CAP_LIST_NEXT,
					      PCI_CAP_ID_HT, &ttl);
	}

	return 0;
}
/**
 * pci_find_next_ht_capability - query a device's Hypertransport capabilities
 * @dev: PCI device to query
 * @pos: Position from which to continue searching
 * @ht_cap: Hypertransport capability code
 *
 * To be used in conjunction with pci_find_ht_capability() to search for
 * all capabilities matching @ht_cap. @pos should always be a value returned
 * from pci_find_ht_capability().
 *
 * NB. To be 100% safe against broken PCI devices, the caller should take
 * steps to avoid an infinite loop.
 */
int pci_find_next_ht_capability(struct pci_dev *dev, int pos, int ht_cap)
{
	return __pci_find_next_ht_cap(dev, pos + PCI_CAP_LIST_NEXT, ht_cap);
}
EXPORT_SYMBOL_GPL(pci_find_next_ht_capability);

/**
 * pci_find_ht_capability - query a device's Hypertransport capabilities
 * @dev: PCI device to query
 * @ht_cap: Hypertransport capability code
 *
 * Tell if a device supports a given Hypertransport capability.
 * Returns an address within the device's PCI configuration space
 * or 0 in case the device does not support the request capability.
 * The address points to the PCI capability, of type PCI_CAP_ID_HT,
 * which has a Hypertransport capability matching @ht_cap.
 */
int pci_find_ht_capability(struct pci_dev *dev, int ht_cap)
{
	int pos;

	pos = __pci_bus_find_cap_start(dev->bus, dev->devfn, dev->hdr_type);
	if (pos)
		pos = __pci_find_next_ht_cap(dev, pos, ht_cap);

	return pos;
}
EXPORT_SYMBOL_GPL(pci_find_ht_capability);

/**
 * pci_find_parent_resource - return resource region of parent bus of given region
 * @dev: PCI device structure contains resources to be searched
 * @res: child resource record for which parent is sought
 *
 *  For given resource region of given device, return the resource
 *  region of parent bus the given region is contained in or where
 *  it should be allocated from.
 */
struct resource *
pci_find_parent_resource(const struct pci_dev *dev, struct resource *res)
{
	const struct pci_bus *bus = dev->bus;
	int i;
	struct resource *best = NULL, *r;

	pci_bus_for_each_resource(bus, r, i) {
		if (!r)
			continue;
		if (res->start && !(res->start >= r->start && res->end <= r->end))
			continue;	/* Not contained */
		if ((res->flags ^ r->flags) & (IORESOURCE_IO | IORESOURCE_MEM))
			continue;	/* Wrong type */
		if (!((res->flags ^ r->flags) & IORESOURCE_PREFETCH))
			return r;	/* Exact match */
		/* We can't insert a non-prefetch resource inside a prefetchable parent .. */
		if (r->flags & IORESOURCE_PREFETCH)
			continue;
		/* .. but we can put a prefetchable resource inside a non-prefetchable one */
		if (!best)
			best = r;
	}
	return best;
}

/**
 * pci_restore_bars - restore a devices BAR values (e.g. after wake-up)
 * @dev: PCI device to have its BARs restored
 *
 * Restore the BAR values for a given device, so as to make it
 * accessible by its driver.
 */
static void
pci_restore_bars(struct pci_dev *dev)
{
	int i;

	for (i = 0; i < PCI_BRIDGE_RESOURCES; i++)
		pci_update_resource(dev, i);
}

static struct pci_platform_pm_ops *pci_platform_pm;

int pci_set_platform_pm(struct pci_platform_pm_ops *ops)
{
	if (!ops->is_manageable || !ops->set_state || !ops->choose_state
	    || !ops->sleep_wake)
		return -EINVAL;
	pci_platform_pm = ops;
	return 0;
}

static inline bool platform_pci_power_manageable(struct pci_dev *dev)
{
	return pci_platform_pm ? pci_platform_pm->is_manageable(dev) : false;
}

static inline int platform_pci_set_power_state(struct pci_dev *dev,
                                                pci_power_t t)
{
	return pci_platform_pm ? pci_platform_pm->set_state(dev, t) : -ENOSYS;
}

static inline pci_power_t platform_pci_choose_state(struct pci_dev *dev)
{
	return pci_platform_pm ?
			pci_platform_pm->choose_state(dev) : PCI_POWER_ERROR;
}

static inline int platform_pci_sleep_wake(struct pci_dev *dev, bool enable)
{
	return pci_platform_pm ?
			pci_platform_pm->sleep_wake(dev, enable) : -ENODEV;
}

static inline int platform_pci_run_wake(struct pci_dev *dev, bool enable)
{
	return pci_platform_pm ?
			pci_platform_pm->run_wake(dev, enable) : -ENODEV;
}

/**
 * pci_raw_set_power_state - Use PCI PM registers to set the power state of
 *                           given PCI device
 * @dev: PCI device to handle.
 * @state: PCI power state (D0, D1, D2, D3hot) to put the device into.
 *
 * RETURN VALUE:
 * -EINVAL if the requested state is invalid.
 * -EIO if device does not support PCI PM or its PM capabilities register has a
 * wrong version, or device doesn't support the requested state.
 * 0 if device already is in the requested state.
 * 0 if device's power state has been successfully changed.
 */
static int pci_raw_set_power_state(struct pci_dev *dev, pci_power_t state)
{
	u16 pmcsr;
	bool need_restore = false;

	/* Check if we're already there */
	if (dev->current_state == state)
		return 0;

	if (!dev->pm_cap)
		return -EIO;

	if (state < PCI_D0 || state > PCI_D3hot)
		return -EINVAL;

	/* Validate current state:
	 * Can enter D0 from any state, but if we can only go deeper 
	 * to sleep if we're already in a low power state
	 */
	if (state != PCI_D0 && dev->current_state <= PCI_D3cold
	    && dev->current_state > state) {
		dev_err(&dev->dev, "invalid power transition "
			"(from state %d to %d)\n", dev->current_state, state);
		return -EINVAL;
	}

	/* check if this device supports the desired state */
	if ((state == PCI_D1 && !dev->d1_support)
	   || (state == PCI_D2 && !dev->d2_support))
		return -EIO;

	pci_read_config_word(dev, dev->pm_cap + PCI_PM_CTRL, &pmcsr);

	/* If we're (effectively) in D3, force entire word to 0.
	 * This doesn't affect PME_Status, disables PME_En, and
	 * sets PowerState to 0.
	 */
	switch (dev->current_state) {
	case PCI_D0:
	case PCI_D1:
	case PCI_D2:
		pmcsr &= ~PCI_PM_CTRL_STATE_MASK;
		pmcsr |= state;
		break;
	case PCI_D3hot:
	case PCI_D3cold:
	case PCI_UNKNOWN: /* Boot-up */
		if ((pmcsr & PCI_PM_CTRL_STATE_MASK) == PCI_D3hot
		 && !(pmcsr & PCI_PM_CTRL_NO_SOFT_RESET))
			need_restore = true;
		/* Fall-through: force to D0 */
	default:
		pmcsr = 0;
		break;
	}

	/* enter specified state */
	pci_write_config_word(dev, dev->pm_cap + PCI_PM_CTRL, pmcsr);

	/* Mandatory power management transition delays */
	/* see PCI PM 1.1 5.6.1 table 18 */
	if (state == PCI_D3hot || dev->current_state == PCI_D3hot)
		pci_dev_d3_sleep(dev);
	else if (state == PCI_D2 || dev->current_state == PCI_D2)
		udelay(PCI_PM_D2_DELAY);

	pci_read_config_word(dev, dev->pm_cap + PCI_PM_CTRL, &pmcsr);
	dev->current_state = (pmcsr & PCI_PM_CTRL_STATE_MASK);
	if (dev->current_state != state && printk_ratelimit())
		dev_info(&dev->dev, "Refused to change power state, "
			"currently in D%d\n", dev->current_state);

	/*
	 * According to section 5.4.1 of the "PCI BUS POWER MANAGEMENT
	 * INTERFACE SPECIFICATION, REV. 1.2", a device transitioning
	 * from D3hot to D0 _may_ perform an internal reset, thereby
	 * going to "D0 Uninitialized" rather than "D0 Initialized".
	 * For example, at least some versions of the 3c905B and the
	 * 3c556B exhibit this behaviour.
	 *
	 * At least some laptop BIOSen (e.g. the Thinkpad T21) leave
	 * devices in a D3hot state at boot.  Consequently, we need to
	 * restore at least the BARs so that the device will be
	 * accessible to its driver.
	 */
	if (need_restore)
		pci_restore_bars(dev);

	if (dev->bus->self)
		pcie_aspm_pm_state_change(dev->bus->self);

	return 0;
}

/**
 * pci_update_current_state - Read PCI power state of given device from its
 *                            PCI PM registers and cache it
 * @dev: PCI device to handle.
 * @state: State to cache in case the device doesn't have the PM capability
 */
void pci_update_current_state(struct pci_dev *dev, pci_power_t state)
{
	if (dev->pm_cap) {
		u16 pmcsr;

		/*
		 * Configuration space is not accessible for device in
		 * D3cold, so just keep or set D3cold for safety
		 */
		if (dev->current_state == PCI_D3cold)
			return;
		if (state == PCI_D3cold) {
			dev->current_state = PCI_D3cold;
			return;
		}
		pci_read_config_word(dev, dev->pm_cap + PCI_PM_CTRL, &pmcsr);
		dev->current_state = (pmcsr & PCI_PM_CTRL_STATE_MASK);
	} else {
		dev->current_state = state;
	}
}

/**
 * pci_power_up - Put the given device into D0 forcibly
 * @dev: PCI device to power up
 */
void pci_power_up(struct pci_dev *dev)
{
	if (platform_pci_power_manageable(dev))
		platform_pci_set_power_state(dev, PCI_D0);

	pci_raw_set_power_state(dev, PCI_D0);
	pci_update_current_state(dev, PCI_D0);
}

/**
 * pci_platform_power_transition - Use platform to change device power state
 * @dev: PCI device to handle.
 * @state: State to put the device into.
 */
static int pci_platform_power_transition(struct pci_dev *dev, pci_power_t state)
{
	int error;

	if (platform_pci_power_manageable(dev)) {
		error = platform_pci_set_power_state(dev, state);
		if (!error)
			pci_update_current_state(dev, state);
	} else
		error = -ENODEV;

	if (error && !dev->pm_cap) /* Fall back to PCI_D0 */
		dev->current_state = PCI_D0;

	return error;
}

/**
 * __pci_start_power_transition - Start power transition of a PCI device
 * @dev: PCI device to handle.
 * @state: State to put the device into.
 */
static void __pci_start_power_transition(struct pci_dev *dev, pci_power_t state)
{
	if (state == PCI_D0) {
		pci_platform_power_transition(dev, PCI_D0);
		/*
		 * Mandatory power management transition delays, see
		 * PCI Express Base Specification Revision 2.0 Section
		 * 6.6.1: Conventional Reset.  Do not delay for
		 * devices powered on/off by corresponding bridge,
		 * because have already delayed for the bridge.
		 */
		if (dev->runtime_d3cold) {
			msleep(dev->d3cold_delay);
			/*
			 * When powering on a bridge from D3cold, the
			 * whole hierarchy may be powered on into
			 * D0uninitialized state, resume them to give
			 * them a chance to suspend again
			 */
			pci_wakeup_bus(dev->subordinate);
		}
	}
}

/**
 * __pci_dev_set_current_state - Set current state of a PCI device
 * @dev: Device to handle
 * @data: pointer to state to be set
 */
static int __pci_dev_set_current_state(struct pci_dev *dev, void *data)
{
	pci_power_t state = *(pci_power_t *)data;

	dev->current_state = state;
	return 0;
}

/**
 * __pci_bus_set_current_state - Walk given bus and set current state of devices
 * @bus: Top bus of the subtree to walk.
 * @state: state to be set
 */
static void __pci_bus_set_current_state(struct pci_bus *bus, pci_power_t state)
{
	if (bus)
		pci_walk_bus(bus, __pci_dev_set_current_state, &state);
}

/**
 * __pci_complete_power_transition - Complete power transition of a PCI device
 * @dev: PCI device to handle.
 * @state: State to put the device into.
 *
 * This function should not be called directly by device drivers.
 */
int __pci_complete_power_transition(struct pci_dev *dev, pci_power_t state)
{
	int ret;

	if (state <= PCI_D0)
		return -EINVAL;
	ret = pci_platform_power_transition(dev, state);
	/* Power off the bridge may power off the whole hierarchy */
	if (!ret && state == PCI_D3cold)
		__pci_bus_set_current_state(dev->subordinate, PCI_D3cold);
	return ret;
}
EXPORT_SYMBOL_GPL(__pci_complete_power_transition);

/**
 * pci_set_power_state - Set the power state of a PCI device
 * @dev: PCI device to handle.
 * @state: PCI power state (D0, D1, D2, D3hot) to put the device into.
 *
 * Transition a device to a new power state, using the platform firmware and/or
 * the device's PCI PM registers.
 *
 * RETURN VALUE:
 * -EINVAL if the requested state is invalid.
 * -EIO if device does not support PCI PM or its PM capabilities register has a
 * wrong version, or device doesn't support the requested state.
 * 0 if device already is in the requested state.
 * 0 if device's power state has been successfully changed.
 */
int pci_set_power_state(struct pci_dev *dev, pci_power_t state)
{
	int error;

	/* bound the state we're entering */
	if (state > PCI_D3cold)
		state = PCI_D3cold;
	else if (state < PCI_D0)
		state = PCI_D0;
	else if ((state == PCI_D1 || state == PCI_D2) && pci_no_d1d2(dev))
		/*
		 * If the device or the parent bridge do not support PCI PM,
		 * ignore the request if we're doing anything other than putting
		 * it into D0 (which would only happen on boot).
		 */
		return 0;

	/* Check if we're already there */
	if (dev->current_state == state)
		return 0;

	__pci_start_power_transition(dev, state);

	/* This device is quirked not to be put into D3, so
	   don't put it in D3 */
	if (state >= PCI_D3hot && (dev->dev_flags & PCI_DEV_FLAGS_NO_D3))
		return 0;

	/*
	 * To put device in D3cold, we put device into D3hot in native
	 * way, then put device into D3cold with platform ops
	 */
	error = pci_raw_set_power_state(dev, state > PCI_D3hot ?
					PCI_D3hot : state);

	if (!__pci_complete_power_transition(dev, state))
		error = 0;
	/*
	 * When aspm_policy is "powersave" this call ensures
	 * that ASPM is configured.
	 */
	if (!error && dev->bus->self)
		pcie_aspm_powersave_config_link(dev->bus->self);

	return error;
}

/**
 * pci_choose_state - Choose the power state of a PCI device
 * @dev: PCI device to be suspended
 * @state: target sleep state for the whole system. This is the value
 *	that is passed to suspend() function.
 *
 * Returns PCI power state suitable for given device and given system
 * message.
 */

pci_power_t pci_choose_state(struct pci_dev *dev, pm_message_t state)
{
	pci_power_t ret;

	if (!dev->pm_cap)
		return PCI_D0;

	ret = platform_pci_choose_state(dev);
	if (ret != PCI_POWER_ERROR)
		return ret;

	switch (state.event) {
	case PM_EVENT_ON:
		return PCI_D0;
	case PM_EVENT_FREEZE:
	case PM_EVENT_PRETHAW:
		/* REVISIT both freeze and pre-thaw "should" use D0 */
	case PM_EVENT_SUSPEND:
	case PM_EVENT_HIBERNATE:
		return PCI_D3hot;
	default:
		dev_info(&dev->dev, "unrecognized suspend event %d\n",
			 state.event);
		BUG();
	}
	return PCI_D0;
}

EXPORT_SYMBOL(pci_choose_state);

#define PCI_EXP_SAVE_REGS	7


static struct pci_cap_saved_state *pci_find_saved_cap(
	struct pci_dev *pci_dev, char cap)
{
	struct pci_cap_saved_state *tmp;

	hlist_for_each_entry(tmp, &pci_dev->saved_cap_space, next) {
		if (tmp->cap.cap_nr == cap)
			return tmp;
	}
	return NULL;
}

static int pci_save_pcie_state(struct pci_dev *dev)
{
	int i = 0;
	struct pci_cap_saved_state *save_state;
	u16 *cap;

	if (!pci_is_pcie(dev))
		return 0;

	save_state = pci_find_saved_cap(dev, PCI_CAP_ID_EXP);
	if (!save_state) {
		dev_err(&dev->dev, "buffer not found in %s\n", __func__);
		return -ENOMEM;
	}

	cap = (u16 *)&save_state->cap.data[0];
	pcie_capability_read_word(dev, PCI_EXP_DEVCTL, &cap[i++]);
	pcie_capability_read_word(dev, PCI_EXP_LNKCTL, &cap[i++]);
	pcie_capability_read_word(dev, PCI_EXP_SLTCTL, &cap[i++]);
	pcie_capability_read_word(dev, PCI_EXP_RTCTL,  &cap[i++]);
	pcie_capability_read_word(dev, PCI_EXP_DEVCTL2, &cap[i++]);
	pcie_capability_read_word(dev, PCI_EXP_LNKCTL2, &cap[i++]);
	pcie_capability_read_word(dev, PCI_EXP_SLTCTL2, &cap[i++]);

	return 0;
}

static void pci_restore_pcie_state(struct pci_dev *dev)
{
	int i = 0;
	struct pci_cap_saved_state *save_state;
	u16 *cap;

	save_state = pci_find_saved_cap(dev, PCI_CAP_ID_EXP);
	if (!save_state)
		return;

	cap = (u16 *)&save_state->cap.data[0];
	pcie_capability_write_word(dev, PCI_EXP_DEVCTL, cap[i++]);
	pcie_capability_write_word(dev, PCI_EXP_LNKCTL, cap[i++]);
	pcie_capability_write_word(dev, PCI_EXP_SLTCTL, cap[i++]);
	pcie_capability_write_word(dev, PCI_EXP_RTCTL, cap[i++]);
	pcie_capability_write_word(dev, PCI_EXP_DEVCTL2, cap[i++]);
	pcie_capability_write_word(dev, PCI_EXP_LNKCTL2, cap[i++]);
	pcie_capability_write_word(dev, PCI_EXP_SLTCTL2, cap[i++]);
}


static int pci_save_pcix_state(struct pci_dev *dev)
{
	int pos;
	struct pci_cap_saved_state *save_state;

	pos = pci_find_capability(dev, PCI_CAP_ID_PCIX);
	if (pos <= 0)
		return 0;

	save_state = pci_find_saved_cap(dev, PCI_CAP_ID_PCIX);
	if (!save_state) {
		dev_err(&dev->dev, "buffer not found in %s\n", __func__);
		return -ENOMEM;
	}

	pci_read_config_word(dev, pos + PCI_X_CMD,
			     (u16 *)save_state->cap.data);

	return 0;
}

static void pci_restore_pcix_state(struct pci_dev *dev)
{
	int i = 0, pos;
	struct pci_cap_saved_state *save_state;
	u16 *cap;

	save_state = pci_find_saved_cap(dev, PCI_CAP_ID_PCIX);
	pos = pci_find_capability(dev, PCI_CAP_ID_PCIX);
	if (!save_state || pos <= 0)
		return;
	cap = (u16 *)&save_state->cap.data[0];

	pci_write_config_word(dev, pos + PCI_X_CMD, cap[i++]);
}


/**
 * pci_save_state - save the PCI configuration space of a device before suspending
 * @dev: - PCI device that we're dealing with
 */
int
pci_save_state(struct pci_dev *dev)
{
	int i;
	/* XXX: 100% dword access ok here? */
	for (i = 0; i < 16; i++)
		pci_read_config_dword(dev, i * 4, &dev->saved_config_space[i]);
	dev->state_saved = true;
	if ((i = pci_save_pcie_state(dev)) != 0)
		return i;
	if ((i = pci_save_pcix_state(dev)) != 0)
		return i;
	return 0;
}

static void pci_restore_config_dword(struct pci_dev *pdev, int offset,
				     u32 saved_val, int retry)
{
	u32 val;

	pci_read_config_dword(pdev, offset, &val);
	if (val == saved_val)
		return;

	for (;;) {
		dev_dbg(&pdev->dev, "restoring config space at offset "
			"%#x (was %#x, writing %#x)\n", offset, val, saved_val);
		pci_write_config_dword(pdev, offset, saved_val);
		if (retry-- <= 0)
			return;

		pci_read_config_dword(pdev, offset, &val);
		if (val == saved_val)
			return;

		mdelay(1);
	}
}

static void pci_restore_config_space_range(struct pci_dev *pdev,
					   int start, int end, int retry)
{
	int index;

	for (index = end; index >= start; index--)
		pci_restore_config_dword(pdev, 4 * index,
					 pdev->saved_config_space[index],
					 retry);
}

static void pci_restore_config_space(struct pci_dev *pdev)
{
	if (pdev->hdr_type == PCI_HEADER_TYPE_NORMAL) {
		pci_restore_config_space_range(pdev, 10, 15, 0);
		/* Restore BARs before the command register. */
		pci_restore_config_space_range(pdev, 4, 9, 10);
		pci_restore_config_space_range(pdev, 0, 3, 0);
	} else {
		pci_restore_config_space_range(pdev, 0, 15, 0);
	}
}

/** 
 * pci_restore_state - Restore the saved state of a PCI device
 * @dev: - PCI device that we're dealing with
 */
void pci_restore_state(struct pci_dev *dev)
{
	if (!dev->state_saved)
		return;

	/* PCI Express register must be restored first */
	pci_restore_pcie_state(dev);
	pci_restore_ats_state(dev);

	pci_restore_config_space(dev);

	pci_restore_pcix_state(dev);
	pci_restore_msi_state(dev);
	pci_restore_iov_state(dev);

	dev->state_saved = false;
}

struct pci_saved_state {
	u32 config_space[16];
	struct pci_cap_saved_data cap[0];
};

/**
 * pci_store_saved_state - Allocate and return an opaque struct containing
 *			   the device saved state.
 * @dev: PCI device that we're dealing with
 *
 * Rerturn NULL if no state or error.
 */
struct pci_saved_state *pci_store_saved_state(struct pci_dev *dev)
{
	struct pci_saved_state *state;
	struct pci_cap_saved_state *tmp;
	struct pci_cap_saved_data *cap;
	size_t size;

	if (!dev->state_saved)
		return NULL;

	size = sizeof(*state) + sizeof(struct pci_cap_saved_data);

	hlist_for_each_entry(tmp, &dev->saved_cap_space, next)
		size += sizeof(struct pci_cap_saved_data) + tmp->cap.size;

	state = kzalloc(size, GFP_KERNEL);
	if (!state)
		return NULL;

	memcpy(state->config_space, dev->saved_config_space,
	       sizeof(state->config_space));

	cap = state->cap;
	hlist_for_each_entry(tmp, &dev->saved_cap_space, next) {
		size_t len = sizeof(struct pci_cap_saved_data) + tmp->cap.size;
		memcpy(cap, &tmp->cap, len);
		cap = (struct pci_cap_saved_data *)((u8 *)cap + len);
	}
	/* Empty cap_save terminates list */

	return state;
}
EXPORT_SYMBOL_GPL(pci_store_saved_state);

/**
 * pci_load_saved_state - Reload the provided save state into struct pci_dev.
 * @dev: PCI device that we're dealing with
 * @state: Saved state returned from pci_store_saved_state()
 */
int pci_load_saved_state(struct pci_dev *dev, struct pci_saved_state *state)
{
	struct pci_cap_saved_data *cap;

	dev->state_saved = false;

	if (!state)
		return 0;

	memcpy(dev->saved_config_space, state->config_space,
	       sizeof(state->config_space));

	cap = state->cap;
	while (cap->size) {
		struct pci_cap_saved_state *tmp;

		tmp = pci_find_saved_cap(dev, cap->cap_nr);
		if (!tmp || tmp->cap.size != cap->size)
			return -EINVAL;

		memcpy(tmp->cap.data, cap->data, tmp->cap.size);
		cap = (struct pci_cap_saved_data *)((u8 *)cap +
		       sizeof(struct pci_cap_saved_data) + cap->size);
	}

	dev->state_saved = true;
	return 0;
}
EXPORT_SYMBOL_GPL(pci_load_saved_state);

/**
 * pci_load_and_free_saved_state - Reload the save state pointed to by state,
 *				   and free the memory allocated for it.
 * @dev: PCI device that we're dealing with
 * @state: Pointer to saved state returned from pci_store_saved_state()
 */
int pci_load_and_free_saved_state(struct pci_dev *dev,
				  struct pci_saved_state **state)
{
	int ret = pci_load_saved_state(dev, *state);
	kfree(*state);
	*state = NULL;
	return ret;
}
EXPORT_SYMBOL_GPL(pci_load_and_free_saved_state);

static int do_pci_enable_device(struct pci_dev *dev, int bars)
{
	int err;

	err = pci_set_power_state(dev, PCI_D0);
	if (err < 0 && err != -EIO)
		return err;
	err = pcibios_enable_device(dev, bars);
	if (err < 0)
		return err;
	pci_fixup_device(pci_fixup_enable, dev);

	return 0;
}

/**
 * pci_reenable_device - Resume abandoned device
 * @dev: PCI device to be resumed
 *
 *  Note this function is a backend of pci_default_resume and is not supposed
 *  to be called by normal code, write proper resume handler and use it instead.
 */
int pci_reenable_device(struct pci_dev *dev)
{
	if (pci_is_enabled(dev))
		return do_pci_enable_device(dev, (1 << PCI_NUM_RESOURCES) - 1);
	return 0;
}

static void pci_enable_bridge(struct pci_dev *dev)
{
	struct pci_dev *bridge;
	int retval;

	bridge = pci_upstream_bridge(dev);
	if (bridge)
		pci_enable_bridge(bridge);

	if (pci_is_enabled(dev)) {
<<<<<<< HEAD
		if (!dev->is_busmaster) {
			dev_warn(&dev->dev, "driver skip pci_set_master, fix it!\n");
			pci_set_master(dev);
		}
=======
		if (!dev->is_busmaster)
			pci_set_master(dev);
>>>>>>> eaaeb1cb
		return;
	}

	retval = pci_enable_device(dev);
	if (retval)
		dev_err(&dev->dev, "Error enabling bridge (%d), continuing\n",
			retval);
	pci_set_master(dev);
}

static int pci_enable_device_flags(struct pci_dev *dev, unsigned long flags)
{
	struct pci_dev *bridge;
	int err;
	int i, bars = 0;

	/*
	 * Power state could be unknown at this point, either due to a fresh
	 * boot or a device removal call.  So get the current power state
	 * so that things like MSI message writing will behave as expected
	 * (e.g. if the device really is in D0 at enable time).
	 */
	if (dev->pm_cap) {
		u16 pmcsr;
		pci_read_config_word(dev, dev->pm_cap + PCI_PM_CTRL, &pmcsr);
		dev->current_state = (pmcsr & PCI_PM_CTRL_STATE_MASK);
	}

	if (atomic_inc_return(&dev->enable_cnt) > 1)
		return 0;		/* already enabled */

	bridge = pci_upstream_bridge(dev);
	if (bridge)
		pci_enable_bridge(bridge);

	/* only skip sriov related */
	for (i = 0; i <= PCI_ROM_RESOURCE; i++)
		if (dev->resource[i].flags & flags)
			bars |= (1 << i);
	for (i = PCI_BRIDGE_RESOURCES; i < DEVICE_COUNT_RESOURCE; i++)
		if (dev->resource[i].flags & flags)
			bars |= (1 << i);

	err = do_pci_enable_device(dev, bars);
	if (err < 0)
		atomic_dec(&dev->enable_cnt);
	return err;
}

/**
 * pci_enable_device_io - Initialize a device for use with IO space
 * @dev: PCI device to be initialized
 *
 *  Initialize device before it's used by a driver. Ask low-level code
 *  to enable I/O resources. Wake up the device if it was suspended.
 *  Beware, this function can fail.
 */
int pci_enable_device_io(struct pci_dev *dev)
{
	return pci_enable_device_flags(dev, IORESOURCE_IO);
}

/**
 * pci_enable_device_mem - Initialize a device for use with Memory space
 * @dev: PCI device to be initialized
 *
 *  Initialize device before it's used by a driver. Ask low-level code
 *  to enable Memory resources. Wake up the device if it was suspended.
 *  Beware, this function can fail.
 */
int pci_enable_device_mem(struct pci_dev *dev)
{
	return pci_enable_device_flags(dev, IORESOURCE_MEM);
}

/**
 * pci_enable_device - Initialize device before it's used by a driver.
 * @dev: PCI device to be initialized
 *
 *  Initialize device before it's used by a driver. Ask low-level code
 *  to enable I/O and memory. Wake up the device if it was suspended.
 *  Beware, this function can fail.
 *
 *  Note we don't actually enable the device many times if we call
 *  this function repeatedly (we just increment the count).
 */
int pci_enable_device(struct pci_dev *dev)
{
	return pci_enable_device_flags(dev, IORESOURCE_MEM | IORESOURCE_IO);
}

/*
 * Managed PCI resources.  This manages device on/off, intx/msi/msix
 * on/off and BAR regions.  pci_dev itself records msi/msix status, so
 * there's no need to track it separately.  pci_devres is initialized
 * when a device is enabled using managed PCI device enable interface.
 */
struct pci_devres {
	unsigned int enabled:1;
	unsigned int pinned:1;
	unsigned int orig_intx:1;
	unsigned int restore_intx:1;
	u32 region_mask;
};

static void pcim_release(struct device *gendev, void *res)
{
	struct pci_dev *dev = container_of(gendev, struct pci_dev, dev);
	struct pci_devres *this = res;
	int i;

	if (dev->msi_enabled)
		pci_disable_msi(dev);
	if (dev->msix_enabled)
		pci_disable_msix(dev);

	for (i = 0; i < DEVICE_COUNT_RESOURCE; i++)
		if (this->region_mask & (1 << i))
			pci_release_region(dev, i);

	if (this->restore_intx)
		pci_intx(dev, this->orig_intx);

	if (this->enabled && !this->pinned)
		pci_disable_device(dev);
}

static struct pci_devres * get_pci_dr(struct pci_dev *pdev)
{
	struct pci_devres *dr, *new_dr;

	dr = devres_find(&pdev->dev, pcim_release, NULL, NULL);
	if (dr)
		return dr;

	new_dr = devres_alloc(pcim_release, sizeof(*new_dr), GFP_KERNEL);
	if (!new_dr)
		return NULL;
	return devres_get(&pdev->dev, new_dr, NULL, NULL);
}

static struct pci_devres * find_pci_dr(struct pci_dev *pdev)
{
	if (pci_is_managed(pdev))
		return devres_find(&pdev->dev, pcim_release, NULL, NULL);
	return NULL;
}

/**
 * pcim_enable_device - Managed pci_enable_device()
 * @pdev: PCI device to be initialized
 *
 * Managed pci_enable_device().
 */
int pcim_enable_device(struct pci_dev *pdev)
{
	struct pci_devres *dr;
	int rc;

	dr = get_pci_dr(pdev);
	if (unlikely(!dr))
		return -ENOMEM;
	if (dr->enabled)
		return 0;

	rc = pci_enable_device(pdev);
	if (!rc) {
		pdev->is_managed = 1;
		dr->enabled = 1;
	}
	return rc;
}

/**
 * pcim_pin_device - Pin managed PCI device
 * @pdev: PCI device to pin
 *
 * Pin managed PCI device @pdev.  Pinned device won't be disabled on
 * driver detach.  @pdev must have been enabled with
 * pcim_enable_device().
 */
void pcim_pin_device(struct pci_dev *pdev)
{
	struct pci_devres *dr;

	dr = find_pci_dr(pdev);
	WARN_ON(!dr || !dr->enabled);
	if (dr)
		dr->pinned = 1;
}

/*
 * pcibios_add_device - provide arch specific hooks when adding device dev
 * @dev: the PCI device being added
 *
 * Permits the platform to provide architecture specific functionality when
 * devices are added. This is the default implementation. Architecture
 * implementations can override this.
 */
int __weak pcibios_add_device (struct pci_dev *dev)
{
	return 0;
}

/**
 * pcibios_release_device - provide arch specific hooks when releasing device dev
 * @dev: the PCI device being released
 *
 * Permits the platform to provide architecture specific functionality when
 * devices are released. This is the default implementation. Architecture
 * implementations can override this.
 */
void __weak pcibios_release_device(struct pci_dev *dev) {}

/**
 * pcibios_disable_device - disable arch specific PCI resources for device dev
 * @dev: the PCI device to disable
 *
 * Disables architecture specific PCI resources for the device. This
 * is the default implementation. Architecture implementations can
 * override this.
 */
void __weak pcibios_disable_device (struct pci_dev *dev) {}

static void do_pci_disable_device(struct pci_dev *dev)
{
	u16 pci_command;

	pci_read_config_word(dev, PCI_COMMAND, &pci_command);
	if (pci_command & PCI_COMMAND_MASTER) {
		pci_command &= ~PCI_COMMAND_MASTER;
		pci_write_config_word(dev, PCI_COMMAND, pci_command);
	}

	pcibios_disable_device(dev);
}

/**
 * pci_disable_enabled_device - Disable device without updating enable_cnt
 * @dev: PCI device to disable
 *
 * NOTE: This function is a backend of PCI power management routines and is
 * not supposed to be called drivers.
 */
void pci_disable_enabled_device(struct pci_dev *dev)
{
	if (pci_is_enabled(dev))
		do_pci_disable_device(dev);
}

/**
 * pci_disable_device - Disable PCI device after use
 * @dev: PCI device to be disabled
 *
 * Signal to the system that the PCI device is not in use by the system
 * anymore.  This only involves disabling PCI bus-mastering, if active.
 *
 * Note we don't actually disable the device until all callers of
 * pci_enable_device() have called pci_disable_device().
 */
void
pci_disable_device(struct pci_dev *dev)
{
	struct pci_devres *dr;

	dr = find_pci_dr(dev);
	if (dr)
		dr->enabled = 0;

	dev_WARN_ONCE(&dev->dev, atomic_read(&dev->enable_cnt) <= 0,
		      "disabling already-disabled device");

	if (atomic_dec_return(&dev->enable_cnt) != 0)
		return;

	do_pci_disable_device(dev);

	dev->is_busmaster = 0;
}

/**
 * pcibios_set_pcie_reset_state - set reset state for device dev
 * @dev: the PCIe device reset
 * @state: Reset state to enter into
 *
 *
 * Sets the PCIe reset state for the device. This is the default
 * implementation. Architecture implementations can override this.
 */
int __weak pcibios_set_pcie_reset_state(struct pci_dev *dev,
					enum pcie_reset_state state)
{
	return -EINVAL;
}

/**
 * pci_set_pcie_reset_state - set reset state for device dev
 * @dev: the PCIe device reset
 * @state: Reset state to enter into
 *
 *
 * Sets the PCI reset state for the device.
 */
int pci_set_pcie_reset_state(struct pci_dev *dev, enum pcie_reset_state state)
{
	return pcibios_set_pcie_reset_state(dev, state);
}

/**
 * pci_check_pme_status - Check if given device has generated PME.
 * @dev: Device to check.
 *
 * Check the PME status of the device and if set, clear it and clear PME enable
 * (if set).  Return 'true' if PME status and PME enable were both set or
 * 'false' otherwise.
 */
bool pci_check_pme_status(struct pci_dev *dev)
{
	int pmcsr_pos;
	u16 pmcsr;
	bool ret = false;

	if (!dev->pm_cap)
		return false;

	pmcsr_pos = dev->pm_cap + PCI_PM_CTRL;
	pci_read_config_word(dev, pmcsr_pos, &pmcsr);
	if (!(pmcsr & PCI_PM_CTRL_PME_STATUS))
		return false;

	/* Clear PME status. */
	pmcsr |= PCI_PM_CTRL_PME_STATUS;
	if (pmcsr & PCI_PM_CTRL_PME_ENABLE) {
		/* Disable PME to avoid interrupt flood. */
		pmcsr &= ~PCI_PM_CTRL_PME_ENABLE;
		ret = true;
	}

	pci_write_config_word(dev, pmcsr_pos, pmcsr);

	return ret;
}

/**
 * pci_pme_wakeup - Wake up a PCI device if its PME Status bit is set.
 * @dev: Device to handle.
 * @pme_poll_reset: Whether or not to reset the device's pme_poll flag.
 *
 * Check if @dev has generated PME and queue a resume request for it in that
 * case.
 */
static int pci_pme_wakeup(struct pci_dev *dev, void *pme_poll_reset)
{
	if (pme_poll_reset && dev->pme_poll)
		dev->pme_poll = false;

	if (pci_check_pme_status(dev)) {
		pci_wakeup_event(dev);
		pm_request_resume(&dev->dev);
	}
	return 0;
}

/**
 * pci_pme_wakeup_bus - Walk given bus and wake up devices on it, if necessary.
 * @bus: Top bus of the subtree to walk.
 */
void pci_pme_wakeup_bus(struct pci_bus *bus)
{
	if (bus)
		pci_walk_bus(bus, pci_pme_wakeup, (void *)true);
}

/**
 * pci_wakeup - Wake up a PCI device
 * @pci_dev: Device to handle.
 * @ign: ignored parameter
 */
static int pci_wakeup(struct pci_dev *pci_dev, void *ign)
{
	pci_wakeup_event(pci_dev);
	pm_request_resume(&pci_dev->dev);
	return 0;
}

/**
 * pci_wakeup_bus - Walk given bus and wake up devices on it
 * @bus: Top bus of the subtree to walk.
 */
void pci_wakeup_bus(struct pci_bus *bus)
{
	if (bus)
		pci_walk_bus(bus, pci_wakeup, NULL);
}

/**
 * pci_pme_capable - check the capability of PCI device to generate PME#
 * @dev: PCI device to handle.
 * @state: PCI state from which device will issue PME#.
 */
bool pci_pme_capable(struct pci_dev *dev, pci_power_t state)
{
	if (!dev->pm_cap)
		return false;

	return !!(dev->pme_support & (1 << state));
}

static void pci_pme_list_scan(struct work_struct *work)
{
	struct pci_pme_device *pme_dev, *n;

	mutex_lock(&pci_pme_list_mutex);
	if (!list_empty(&pci_pme_list)) {
		list_for_each_entry_safe(pme_dev, n, &pci_pme_list, list) {
			if (pme_dev->dev->pme_poll) {
				struct pci_dev *bridge;

				bridge = pme_dev->dev->bus->self;
				/*
				 * If bridge is in low power state, the
				 * configuration space of subordinate devices
				 * may be not accessible
				 */
				if (bridge && bridge->current_state != PCI_D0)
					continue;
				pci_pme_wakeup(pme_dev->dev, NULL);
			} else {
				list_del(&pme_dev->list);
				kfree(pme_dev);
			}
		}
		if (!list_empty(&pci_pme_list))
			schedule_delayed_work(&pci_pme_work,
					      msecs_to_jiffies(PME_TIMEOUT));
	}
	mutex_unlock(&pci_pme_list_mutex);
}

/**
 * pci_pme_active - enable or disable PCI device's PME# function
 * @dev: PCI device to handle.
 * @enable: 'true' to enable PME# generation; 'false' to disable it.
 *
 * The caller must verify that the device is capable of generating PME# before
 * calling this function with @enable equal to 'true'.
 */
void pci_pme_active(struct pci_dev *dev, bool enable)
{
	u16 pmcsr;

	if (!dev->pme_support)
		return;

	pci_read_config_word(dev, dev->pm_cap + PCI_PM_CTRL, &pmcsr);
	/* Clear PME_Status by writing 1 to it and enable PME# */
	pmcsr |= PCI_PM_CTRL_PME_STATUS | PCI_PM_CTRL_PME_ENABLE;
	if (!enable)
		pmcsr &= ~PCI_PM_CTRL_PME_ENABLE;

	pci_write_config_word(dev, dev->pm_cap + PCI_PM_CTRL, pmcsr);

	/*
	 * PCI (as opposed to PCIe) PME requires that the device have
	 * its PME# line hooked up correctly. Not all hardware vendors
	 * do this, so the PME never gets delivered and the device
	 * remains asleep. The easiest way around this is to
	 * periodically walk the list of suspended devices and check
	 * whether any have their PME flag set. The assumption is that
	 * we'll wake up often enough anyway that this won't be a huge
	 * hit, and the power savings from the devices will still be a
	 * win.
	 *
	 * Although PCIe uses in-band PME message instead of PME# line
	 * to report PME, PME does not work for some PCIe devices in
	 * reality.  For example, there are devices that set their PME
	 * status bits, but don't really bother to send a PME message;
	 * there are PCI Express Root Ports that don't bother to
	 * trigger interrupts when they receive PME messages from the
	 * devices below.  So PME poll is used for PCIe devices too.
	 */

	if (dev->pme_poll) {
		struct pci_pme_device *pme_dev;
		if (enable) {
			pme_dev = kmalloc(sizeof(struct pci_pme_device),
					  GFP_KERNEL);
			if (!pme_dev) {
				dev_warn(&dev->dev, "can't enable PME#\n");
				return;
			}
			pme_dev->dev = dev;
			mutex_lock(&pci_pme_list_mutex);
			list_add(&pme_dev->list, &pci_pme_list);
			if (list_is_singular(&pci_pme_list))
				schedule_delayed_work(&pci_pme_work,
						      msecs_to_jiffies(PME_TIMEOUT));
			mutex_unlock(&pci_pme_list_mutex);
		} else {
			mutex_lock(&pci_pme_list_mutex);
			list_for_each_entry(pme_dev, &pci_pme_list, list) {
				if (pme_dev->dev == dev) {
					list_del(&pme_dev->list);
					kfree(pme_dev);
					break;
				}
			}
			mutex_unlock(&pci_pme_list_mutex);
		}
	}

	dev_dbg(&dev->dev, "PME# %s\n", enable ? "enabled" : "disabled");
}

/**
 * __pci_enable_wake - enable PCI device as wakeup event source
 * @dev: PCI device affected
 * @state: PCI state from which device will issue wakeup events
 * @runtime: True if the events are to be generated at run time
 * @enable: True to enable event generation; false to disable
 *
 * This enables the device as a wakeup event source, or disables it.
 * When such events involves platform-specific hooks, those hooks are
 * called automatically by this routine.
 *
 * Devices with legacy power management (no standard PCI PM capabilities)
 * always require such platform hooks.
 *
 * RETURN VALUE:
 * 0 is returned on success
 * -EINVAL is returned if device is not supposed to wake up the system
 * Error code depending on the platform is returned if both the platform and
 * the native mechanism fail to enable the generation of wake-up events
 */
int __pci_enable_wake(struct pci_dev *dev, pci_power_t state,
		      bool runtime, bool enable)
{
	int ret = 0;

	if (enable && !runtime && !device_may_wakeup(&dev->dev))
		return -EINVAL;

	/* Don't do the same thing twice in a row for one device. */
	if (!!enable == !!dev->wakeup_prepared)
		return 0;

	/*
	 * According to "PCI System Architecture" 4th ed. by Tom Shanley & Don
	 * Anderson we should be doing PME# wake enable followed by ACPI wake
	 * enable.  To disable wake-up we call the platform first, for symmetry.
	 */

	if (enable) {
		int error;

		if (pci_pme_capable(dev, state))
			pci_pme_active(dev, true);
		else
			ret = 1;
		error = runtime ? platform_pci_run_wake(dev, true) :
					platform_pci_sleep_wake(dev, true);
		if (ret)
			ret = error;
		if (!ret)
			dev->wakeup_prepared = true;
	} else {
		if (runtime)
			platform_pci_run_wake(dev, false);
		else
			platform_pci_sleep_wake(dev, false);
		pci_pme_active(dev, false);
		dev->wakeup_prepared = false;
	}

	return ret;
}
EXPORT_SYMBOL(__pci_enable_wake);

/**
 * pci_wake_from_d3 - enable/disable device to wake up from D3_hot or D3_cold
 * @dev: PCI device to prepare
 * @enable: True to enable wake-up event generation; false to disable
 *
 * Many drivers want the device to wake up the system from D3_hot or D3_cold
 * and this function allows them to set that up cleanly - pci_enable_wake()
 * should not be called twice in a row to enable wake-up due to PCI PM vs ACPI
 * ordering constraints.
 *
 * This function only returns error code if the device is not capable of
 * generating PME# from both D3_hot and D3_cold, and the platform is unable to
 * enable wake-up power for it.
 */
int pci_wake_from_d3(struct pci_dev *dev, bool enable)
{
	return pci_pme_capable(dev, PCI_D3cold) ?
			pci_enable_wake(dev, PCI_D3cold, enable) :
			pci_enable_wake(dev, PCI_D3hot, enable);
}

/**
 * pci_target_state - find an appropriate low power state for a given PCI dev
 * @dev: PCI device
 *
 * Use underlying platform code to find a supported low power state for @dev.
 * If the platform can't manage @dev, return the deepest state from which it
 * can generate wake events, based on any available PME info.
 */
pci_power_t pci_target_state(struct pci_dev *dev)
{
	pci_power_t target_state = PCI_D3hot;

	if (platform_pci_power_manageable(dev)) {
		/*
		 * Call the platform to choose the target state of the device
		 * and enable wake-up from this state if supported.
		 */
		pci_power_t state = platform_pci_choose_state(dev);

		switch (state) {
		case PCI_POWER_ERROR:
		case PCI_UNKNOWN:
			break;
		case PCI_D1:
		case PCI_D2:
			if (pci_no_d1d2(dev))
				break;
		default:
			target_state = state;
		}
	} else if (!dev->pm_cap) {
		target_state = PCI_D0;
	} else if (device_may_wakeup(&dev->dev)) {
		/*
		 * Find the deepest state from which the device can generate
		 * wake-up events, make it the target state and enable device
		 * to generate PME#.
		 */
		if (dev->pme_support) {
			while (target_state
			      && !(dev->pme_support & (1 << target_state)))
				target_state--;
		}
	}

	return target_state;
}

/**
 * pci_prepare_to_sleep - prepare PCI device for system-wide transition into a sleep state
 * @dev: Device to handle.
 *
 * Choose the power state appropriate for the device depending on whether
 * it can wake up the system and/or is power manageable by the platform
 * (PCI_D3hot is the default) and put the device into that state.
 */
int pci_prepare_to_sleep(struct pci_dev *dev)
{
	pci_power_t target_state = pci_target_state(dev);
	int error;

	if (target_state == PCI_POWER_ERROR)
		return -EIO;

	/* D3cold during system suspend/hibernate is not supported */
	if (target_state > PCI_D3hot)
		target_state = PCI_D3hot;

	pci_enable_wake(dev, target_state, device_may_wakeup(&dev->dev));

	error = pci_set_power_state(dev, target_state);

	if (error)
		pci_enable_wake(dev, target_state, false);

	return error;
}

/**
 * pci_back_from_sleep - turn PCI device on during system-wide transition into working state
 * @dev: Device to handle.
 *
 * Disable device's system wake-up capability and put it into D0.
 */
int pci_back_from_sleep(struct pci_dev *dev)
{
	pci_enable_wake(dev, PCI_D0, false);
	return pci_set_power_state(dev, PCI_D0);
}

/**
 * pci_finish_runtime_suspend - Carry out PCI-specific part of runtime suspend.
 * @dev: PCI device being suspended.
 *
 * Prepare @dev to generate wake-up events at run time and put it into a low
 * power state.
 */
int pci_finish_runtime_suspend(struct pci_dev *dev)
{
	pci_power_t target_state = pci_target_state(dev);
	int error;

	if (target_state == PCI_POWER_ERROR)
		return -EIO;

	dev->runtime_d3cold = target_state == PCI_D3cold;

	__pci_enable_wake(dev, target_state, true, pci_dev_run_wake(dev));

	error = pci_set_power_state(dev, target_state);

	if (error) {
		__pci_enable_wake(dev, target_state, true, false);
		dev->runtime_d3cold = false;
	}

	return error;
}

/**
 * pci_dev_run_wake - Check if device can generate run-time wake-up events.
 * @dev: Device to check.
 *
 * Return true if the device itself is cabable of generating wake-up events
 * (through the platform or using the native PCIe PME) or if the device supports
 * PME and one of its upstream bridges can generate wake-up events.
 */
bool pci_dev_run_wake(struct pci_dev *dev)
{
	struct pci_bus *bus = dev->bus;

	if (device_run_wake(&dev->dev))
		return true;

	if (!dev->pme_support)
		return false;

	while (bus->parent) {
		struct pci_dev *bridge = bus->self;

		if (device_run_wake(&bridge->dev))
			return true;

		bus = bus->parent;
	}

	/* We have reached the root bus. */
	if (bus->bridge)
		return device_run_wake(bus->bridge);

	return false;
}
EXPORT_SYMBOL_GPL(pci_dev_run_wake);

void pci_config_pm_runtime_get(struct pci_dev *pdev)
{
	struct device *dev = &pdev->dev;
	struct device *parent = dev->parent;

	if (parent)
		pm_runtime_get_sync(parent);
	pm_runtime_get_noresume(dev);
	/*
	 * pdev->current_state is set to PCI_D3cold during suspending,
	 * so wait until suspending completes
	 */
	pm_runtime_barrier(dev);
	/*
	 * Only need to resume devices in D3cold, because config
	 * registers are still accessible for devices suspended but
	 * not in D3cold.
	 */
	if (pdev->current_state == PCI_D3cold)
		pm_runtime_resume(dev);
}

void pci_config_pm_runtime_put(struct pci_dev *pdev)
{
	struct device *dev = &pdev->dev;
	struct device *parent = dev->parent;

	pm_runtime_put(dev);
	if (parent)
		pm_runtime_put_sync(parent);
}

/**
 * pci_pm_init - Initialize PM functions of given PCI device
 * @dev: PCI device to handle.
 */
void pci_pm_init(struct pci_dev *dev)
{
	int pm;
	u16 pmc;

	pm_runtime_forbid(&dev->dev);
	pm_runtime_set_active(&dev->dev);
	pm_runtime_enable(&dev->dev);
	device_enable_async_suspend(&dev->dev);
	dev->wakeup_prepared = false;

	dev->pm_cap = 0;
	dev->pme_support = 0;

	/* find PCI PM capability in list */
	pm = pci_find_capability(dev, PCI_CAP_ID_PM);
	if (!pm)
		return;
	/* Check device's ability to generate PME# */
	pci_read_config_word(dev, pm + PCI_PM_PMC, &pmc);

	if ((pmc & PCI_PM_CAP_VER_MASK) > 3) {
		dev_err(&dev->dev, "unsupported PM cap regs version (%u)\n",
			pmc & PCI_PM_CAP_VER_MASK);
		return;
	}

	dev->pm_cap = pm;
	dev->d3_delay = PCI_PM_D3_WAIT;
	dev->d3cold_delay = PCI_PM_D3COLD_WAIT;
	dev->d3cold_allowed = true;

	dev->d1_support = false;
	dev->d2_support = false;
	if (!pci_no_d1d2(dev)) {
		if (pmc & PCI_PM_CAP_D1)
			dev->d1_support = true;
		if (pmc & PCI_PM_CAP_D2)
			dev->d2_support = true;

		if (dev->d1_support || dev->d2_support)
			dev_printk(KERN_DEBUG, &dev->dev, "supports%s%s\n",
				   dev->d1_support ? " D1" : "",
				   dev->d2_support ? " D2" : "");
	}

	pmc &= PCI_PM_CAP_PME_MASK;
	if (pmc) {
		dev_printk(KERN_DEBUG, &dev->dev,
			 "PME# supported from%s%s%s%s%s\n",
			 (pmc & PCI_PM_CAP_PME_D0) ? " D0" : "",
			 (pmc & PCI_PM_CAP_PME_D1) ? " D1" : "",
			 (pmc & PCI_PM_CAP_PME_D2) ? " D2" : "",
			 (pmc & PCI_PM_CAP_PME_D3) ? " D3hot" : "",
			 (pmc & PCI_PM_CAP_PME_D3cold) ? " D3cold" : "");
		dev->pme_support = pmc >> PCI_PM_CAP_PME_SHIFT;
		dev->pme_poll = true;
		/*
		 * Make device's PM flags reflect the wake-up capability, but
		 * let the user space enable it to wake up the system as needed.
		 */
		device_set_wakeup_capable(&dev->dev, true);
		/* Disable the PME# generation functionality */
		pci_pme_active(dev, false);
	}
}

static void pci_add_saved_cap(struct pci_dev *pci_dev,
	struct pci_cap_saved_state *new_cap)
{
	hlist_add_head(&new_cap->next, &pci_dev->saved_cap_space);
}

/**
 * pci_add_cap_save_buffer - allocate buffer for saving given capability registers
 * @dev: the PCI device
 * @cap: the capability to allocate the buffer for
 * @size: requested size of the buffer
 */
static int pci_add_cap_save_buffer(
	struct pci_dev *dev, char cap, unsigned int size)
{
	int pos;
	struct pci_cap_saved_state *save_state;

	pos = pci_find_capability(dev, cap);
	if (pos <= 0)
		return 0;

	save_state = kzalloc(sizeof(*save_state) + size, GFP_KERNEL);
	if (!save_state)
		return -ENOMEM;

	save_state->cap.cap_nr = cap;
	save_state->cap.size = size;
	pci_add_saved_cap(dev, save_state);

	return 0;
}

/**
 * pci_allocate_cap_save_buffers - allocate buffers for saving capabilities
 * @dev: the PCI device
 */
void pci_allocate_cap_save_buffers(struct pci_dev *dev)
{
	int error;

	error = pci_add_cap_save_buffer(dev, PCI_CAP_ID_EXP,
					PCI_EXP_SAVE_REGS * sizeof(u16));
	if (error)
		dev_err(&dev->dev,
			"unable to preallocate PCI Express save buffer\n");

	error = pci_add_cap_save_buffer(dev, PCI_CAP_ID_PCIX, sizeof(u16));
	if (error)
		dev_err(&dev->dev,
			"unable to preallocate PCI-X save buffer\n");
}

void pci_free_cap_save_buffers(struct pci_dev *dev)
{
	struct pci_cap_saved_state *tmp;
	struct hlist_node *n;

	hlist_for_each_entry_safe(tmp, n, &dev->saved_cap_space, next)
		kfree(tmp);
}

/**
 * pci_configure_ari - enable or disable ARI forwarding
 * @dev: the PCI device
 *
 * If @dev and its upstream bridge both support ARI, enable ARI in the
 * bridge.  Otherwise, disable ARI in the bridge.
 */
void pci_configure_ari(struct pci_dev *dev)
{
	u32 cap;
	struct pci_dev *bridge;

	if (pcie_ari_disabled || !pci_is_pcie(dev) || dev->devfn)
		return;

	bridge = dev->bus->self;
	if (!bridge)
		return;

	pcie_capability_read_dword(bridge, PCI_EXP_DEVCAP2, &cap);
	if (!(cap & PCI_EXP_DEVCAP2_ARI))
		return;

	if (pci_find_ext_capability(dev, PCI_EXT_CAP_ID_ARI)) {
		pcie_capability_set_word(bridge, PCI_EXP_DEVCTL2,
					 PCI_EXP_DEVCTL2_ARI);
		bridge->ari_enabled = 1;
	} else {
		pcie_capability_clear_word(bridge, PCI_EXP_DEVCTL2,
					   PCI_EXP_DEVCTL2_ARI);
		bridge->ari_enabled = 0;
	}
}

/**
 * pci_enable_ido - enable ID-based Ordering on a device
 * @dev: the PCI device
 * @type: which types of IDO to enable
 *
 * Enable ID-based ordering on @dev.  @type can contain the bits
 * %PCI_EXP_IDO_REQUEST and/or %PCI_EXP_IDO_COMPLETION to indicate
 * which types of transactions are allowed to be re-ordered.
 */
void pci_enable_ido(struct pci_dev *dev, unsigned long type)
{
	u16 ctrl = 0;

	if (type & PCI_EXP_IDO_REQUEST)
		ctrl |= PCI_EXP_DEVCTL2_IDO_REQ_EN;
	if (type & PCI_EXP_IDO_COMPLETION)
		ctrl |= PCI_EXP_DEVCTL2_IDO_CMP_EN;
	if (ctrl)
		pcie_capability_set_word(dev, PCI_EXP_DEVCTL2, ctrl);
}
EXPORT_SYMBOL(pci_enable_ido);

/**
 * pci_disable_ido - disable ID-based ordering on a device
 * @dev: the PCI device
 * @type: which types of IDO to disable
 */
void pci_disable_ido(struct pci_dev *dev, unsigned long type)
{
	u16 ctrl = 0;

	if (type & PCI_EXP_IDO_REQUEST)
		ctrl |= PCI_EXP_DEVCTL2_IDO_REQ_EN;
	if (type & PCI_EXP_IDO_COMPLETION)
		ctrl |= PCI_EXP_DEVCTL2_IDO_CMP_EN;
	if (ctrl)
		pcie_capability_clear_word(dev, PCI_EXP_DEVCTL2, ctrl);
}
EXPORT_SYMBOL(pci_disable_ido);

/**
 * pci_enable_obff - enable optimized buffer flush/fill
 * @dev: PCI device
 * @type: type of signaling to use
 *
 * Try to enable @type OBFF signaling on @dev.  It will try using WAKE#
 * signaling if possible, falling back to message signaling only if
 * WAKE# isn't supported.  @type should indicate whether the PCIe link
 * be brought out of L0s or L1 to send the message.  It should be either
 * %PCI_EXP_OBFF_SIGNAL_ALWAYS or %PCI_OBFF_SIGNAL_L0.
 *
 * If your device can benefit from receiving all messages, even at the
 * power cost of bringing the link back up from a low power state, use
 * %PCI_EXP_OBFF_SIGNAL_ALWAYS.  Otherwise, use %PCI_OBFF_SIGNAL_L0 (the
 * preferred type).
 *
 * RETURNS:
 * Zero on success, appropriate error number on failure.
 */
int pci_enable_obff(struct pci_dev *dev, enum pci_obff_signal_type type)
{
	u32 cap;
	u16 ctrl;
	int ret;

	pcie_capability_read_dword(dev, PCI_EXP_DEVCAP2, &cap);
	if (!(cap & PCI_EXP_DEVCAP2_OBFF_MASK))
		return -ENOTSUPP; /* no OBFF support at all */

	/* Make sure the topology supports OBFF as well */
	if (dev->bus->self) {
		ret = pci_enable_obff(dev->bus->self, type);
		if (ret)
			return ret;
	}

	pcie_capability_read_word(dev, PCI_EXP_DEVCTL2, &ctrl);
	if (cap & PCI_EXP_DEVCAP2_OBFF_WAKE)
		ctrl |= PCI_EXP_DEVCTL2_OBFF_WAKE_EN;
	else {
		switch (type) {
		case PCI_EXP_OBFF_SIGNAL_L0:
			if (!(ctrl & PCI_EXP_DEVCTL2_OBFF_WAKE_EN))
				ctrl |= PCI_EXP_DEVCTL2_OBFF_MSGA_EN;
			break;
		case PCI_EXP_OBFF_SIGNAL_ALWAYS:
			ctrl &= ~PCI_EXP_DEVCTL2_OBFF_WAKE_EN;
			ctrl |= PCI_EXP_DEVCTL2_OBFF_MSGB_EN;
			break;
		default:
			WARN(1, "bad OBFF signal type\n");
			return -ENOTSUPP;
		}
	}
	pcie_capability_write_word(dev, PCI_EXP_DEVCTL2, ctrl);

	return 0;
}
EXPORT_SYMBOL(pci_enable_obff);

/**
 * pci_disable_obff - disable optimized buffer flush/fill
 * @dev: PCI device
 *
 * Disable OBFF on @dev.
 */
void pci_disable_obff(struct pci_dev *dev)
{
	pcie_capability_clear_word(dev, PCI_EXP_DEVCTL2,
				   PCI_EXP_DEVCTL2_OBFF_WAKE_EN);
}
EXPORT_SYMBOL(pci_disable_obff);

/**
 * pci_ltr_supported - check whether a device supports LTR
 * @dev: PCI device
 *
 * RETURNS:
 * True if @dev supports latency tolerance reporting, false otherwise.
 */
static bool pci_ltr_supported(struct pci_dev *dev)
{
	u32 cap;

	pcie_capability_read_dword(dev, PCI_EXP_DEVCAP2, &cap);

	return cap & PCI_EXP_DEVCAP2_LTR;
}

/**
 * pci_enable_ltr - enable latency tolerance reporting
 * @dev: PCI device
 *
 * Enable LTR on @dev if possible, which means enabling it first on
 * upstream ports.
 *
 * RETURNS:
 * Zero on success, errno on failure.
 */
int pci_enable_ltr(struct pci_dev *dev)
{
	int ret;

	/* Only primary function can enable/disable LTR */
	if (PCI_FUNC(dev->devfn) != 0)
		return -EINVAL;

	if (!pci_ltr_supported(dev))
		return -ENOTSUPP;

	/* Enable upstream ports first */
	if (dev->bus->self) {
		ret = pci_enable_ltr(dev->bus->self);
		if (ret)
			return ret;
	}

	return pcie_capability_set_word(dev, PCI_EXP_DEVCTL2,
					PCI_EXP_DEVCTL2_LTR_EN);
}
EXPORT_SYMBOL(pci_enable_ltr);

/**
 * pci_disable_ltr - disable latency tolerance reporting
 * @dev: PCI device
 */
void pci_disable_ltr(struct pci_dev *dev)
{
	/* Only primary function can enable/disable LTR */
	if (PCI_FUNC(dev->devfn) != 0)
		return;

	if (!pci_ltr_supported(dev))
		return;

	pcie_capability_clear_word(dev, PCI_EXP_DEVCTL2,
				   PCI_EXP_DEVCTL2_LTR_EN);
}
EXPORT_SYMBOL(pci_disable_ltr);

static int __pci_ltr_scale(int *val)
{
	int scale = 0;

	while (*val > 1023) {
		*val = (*val + 31) / 32;
		scale++;
	}
	return scale;
}

/**
 * pci_set_ltr - set LTR latency values
 * @dev: PCI device
 * @snoop_lat_ns: snoop latency in nanoseconds
 * @nosnoop_lat_ns: nosnoop latency in nanoseconds
 *
 * Figure out the scale and set the LTR values accordingly.
 */
int pci_set_ltr(struct pci_dev *dev, int snoop_lat_ns, int nosnoop_lat_ns)
{
	int pos, ret, snoop_scale, nosnoop_scale;
	u16 val;

	if (!pci_ltr_supported(dev))
		return -ENOTSUPP;

	snoop_scale = __pci_ltr_scale(&snoop_lat_ns);
	nosnoop_scale = __pci_ltr_scale(&nosnoop_lat_ns);

	if (snoop_lat_ns > PCI_LTR_VALUE_MASK ||
	    nosnoop_lat_ns > PCI_LTR_VALUE_MASK)
		return -EINVAL;

	if ((snoop_scale > (PCI_LTR_SCALE_MASK >> PCI_LTR_SCALE_SHIFT)) ||
	    (nosnoop_scale > (PCI_LTR_SCALE_MASK >> PCI_LTR_SCALE_SHIFT)))
		return -EINVAL;

	pos = pci_find_ext_capability(dev, PCI_EXT_CAP_ID_LTR);
	if (!pos)
		return -ENOTSUPP;

	val = (snoop_scale << PCI_LTR_SCALE_SHIFT) | snoop_lat_ns;
	ret = pci_write_config_word(dev, pos + PCI_LTR_MAX_SNOOP_LAT, val);
	if (ret != 4)
		return -EIO;

	val = (nosnoop_scale << PCI_LTR_SCALE_SHIFT) | nosnoop_lat_ns;
	ret = pci_write_config_word(dev, pos + PCI_LTR_MAX_NOSNOOP_LAT, val);
	if (ret != 4)
		return -EIO;

	return 0;
}
EXPORT_SYMBOL(pci_set_ltr);

static int pci_acs_enable;

/**
 * pci_request_acs - ask for ACS to be enabled if supported
 */
void pci_request_acs(void)
{
	pci_acs_enable = 1;
}

/**
 * pci_enable_acs - enable ACS if hardware support it
 * @dev: the PCI device
 */
void pci_enable_acs(struct pci_dev *dev)
{
	int pos;
	u16 cap;
	u16 ctrl;

	if (!pci_acs_enable)
		return;

	pos = pci_find_ext_capability(dev, PCI_EXT_CAP_ID_ACS);
	if (!pos)
		return;

	pci_read_config_word(dev, pos + PCI_ACS_CAP, &cap);
	pci_read_config_word(dev, pos + PCI_ACS_CTRL, &ctrl);

	/* Source Validation */
	ctrl |= (cap & PCI_ACS_SV);

	/* P2P Request Redirect */
	ctrl |= (cap & PCI_ACS_RR);

	/* P2P Completion Redirect */
	ctrl |= (cap & PCI_ACS_CR);

	/* Upstream Forwarding */
	ctrl |= (cap & PCI_ACS_UF);

	pci_write_config_word(dev, pos + PCI_ACS_CTRL, ctrl);
}

static bool pci_acs_flags_enabled(struct pci_dev *pdev, u16 acs_flags)
{
	int pos;
	u16 cap, ctrl;

	pos = pci_find_ext_capability(pdev, PCI_EXT_CAP_ID_ACS);
	if (!pos)
		return false;

	/*
	 * Except for egress control, capabilities are either required
	 * or only required if controllable.  Features missing from the
	 * capability field can therefore be assumed as hard-wired enabled.
	 */
	pci_read_config_word(pdev, pos + PCI_ACS_CAP, &cap);
	acs_flags &= (cap | PCI_ACS_EC);

	pci_read_config_word(pdev, pos + PCI_ACS_CTRL, &ctrl);
	return (ctrl & acs_flags) == acs_flags;
}

/**
 * pci_acs_enabled - test ACS against required flags for a given device
 * @pdev: device to test
 * @acs_flags: required PCI ACS flags
 *
 * Return true if the device supports the provided flags.  Automatically
 * filters out flags that are not implemented on multifunction devices.
 *
 * Note that this interface checks the effective ACS capabilities of the
 * device rather than the actual capabilities.  For instance, most single
 * function endpoints are not required to support ACS because they have no
 * opportunity for peer-to-peer access.  We therefore return 'true'
 * regardless of whether the device exposes an ACS capability.  This makes
 * it much easier for callers of this function to ignore the actual type
 * or topology of the device when testing ACS support.
 */
bool pci_acs_enabled(struct pci_dev *pdev, u16 acs_flags)
{
	int ret;

	ret = pci_dev_specific_acs_enabled(pdev, acs_flags);
	if (ret >= 0)
		return ret > 0;

	/*
	 * Conventional PCI and PCI-X devices never support ACS, either
	 * effectively or actually.  The shared bus topology implies that
	 * any device on the bus can receive or snoop DMA.
	 */
	if (!pci_is_pcie(pdev))
		return false;

	switch (pci_pcie_type(pdev)) {
	/*
	 * PCI/X-to-PCIe bridges are not specifically mentioned by the spec,
	 * but since their primary inteface is PCI/X, we conservatively
	 * handle them as we would a non-PCIe device.
	 */
	case PCI_EXP_TYPE_PCIE_BRIDGE:
	/*
	 * PCIe 3.0, 6.12.1 excludes ACS on these devices.  "ACS is never
	 * applicable... must never implement an ACS Extended Capability...".
	 * This seems arbitrary, but we take a conservative interpretation
	 * of this statement.
	 */
	case PCI_EXP_TYPE_PCI_BRIDGE:
	case PCI_EXP_TYPE_RC_EC:
		return false;
	/*
	 * PCIe 3.0, 6.12.1.1 specifies that downstream and root ports should
	 * implement ACS in order to indicate their peer-to-peer capabilities,
	 * regardless of whether they are single- or multi-function devices.
	 */
	case PCI_EXP_TYPE_DOWNSTREAM:
	case PCI_EXP_TYPE_ROOT_PORT:
		return pci_acs_flags_enabled(pdev, acs_flags);
	/*
	 * PCIe 3.0, 6.12.1.2 specifies ACS capabilities that should be
	 * implemented by the remaining PCIe types to indicate peer-to-peer
	 * capabilities, but only when they are part of a multifunciton
	 * device.  The footnote for section 6.12 indicates the specific
	 * PCIe types included here.
	 */
	case PCI_EXP_TYPE_ENDPOINT:
	case PCI_EXP_TYPE_UPSTREAM:
	case PCI_EXP_TYPE_LEG_END:
	case PCI_EXP_TYPE_RC_END:
		if (!pdev->multifunction)
			break;

		return pci_acs_flags_enabled(pdev, acs_flags);
	}

	/*
	 * PCIe 3.0, 6.12.1.3 specifies no ACS capabilties are applicable
	 * to single function devices with the exception of downstream ports.
	 */
	return true;
}

/**
 * pci_acs_path_enable - test ACS flags from start to end in a hierarchy
 * @start: starting downstream device
 * @end: ending upstream device or NULL to search to the root bus
 * @acs_flags: required flags
 *
 * Walk up a device tree from start to end testing PCI ACS support.  If
 * any step along the way does not support the required flags, return false.
 */
bool pci_acs_path_enabled(struct pci_dev *start,
			  struct pci_dev *end, u16 acs_flags)
{
	struct pci_dev *pdev, *parent = start;

	do {
		pdev = parent;

		if (!pci_acs_enabled(pdev, acs_flags))
			return false;

		if (pci_is_root_bus(pdev->bus))
			return (end == NULL);

		parent = pdev->bus->self;
	} while (pdev != end);

	return true;
}

/**
 * pci_swizzle_interrupt_pin - swizzle INTx for device behind bridge
 * @dev: the PCI device
 * @pin: the INTx pin (1=INTA, 2=INTB, 3=INTC, 4=INTD)
 *
 * Perform INTx swizzling for a device behind one level of bridge.  This is
 * required by section 9.1 of the PCI-to-PCI bridge specification for devices
 * behind bridges on add-in cards.  For devices with ARI enabled, the slot
 * number is always 0 (see the Implementation Note in section 2.2.8.1 of
 * the PCI Express Base Specification, Revision 2.1)
 */
u8 pci_swizzle_interrupt_pin(const struct pci_dev *dev, u8 pin)
{
	int slot;

	if (pci_ari_enabled(dev->bus))
		slot = 0;
	else
		slot = PCI_SLOT(dev->devfn);

	return (((pin - 1) + slot) % 4) + 1;
}

int
pci_get_interrupt_pin(struct pci_dev *dev, struct pci_dev **bridge)
{
	u8 pin;

	pin = dev->pin;
	if (!pin)
		return -1;

	while (!pci_is_root_bus(dev->bus)) {
		pin = pci_swizzle_interrupt_pin(dev, pin);
		dev = dev->bus->self;
	}
	*bridge = dev;
	return pin;
}

/**
 * pci_common_swizzle - swizzle INTx all the way to root bridge
 * @dev: the PCI device
 * @pinp: pointer to the INTx pin value (1=INTA, 2=INTB, 3=INTD, 4=INTD)
 *
 * Perform INTx swizzling for a device.  This traverses through all PCI-to-PCI
 * bridges all the way up to a PCI root bus.
 */
u8 pci_common_swizzle(struct pci_dev *dev, u8 *pinp)
{
	u8 pin = *pinp;

	while (!pci_is_root_bus(dev->bus)) {
		pin = pci_swizzle_interrupt_pin(dev, pin);
		dev = dev->bus->self;
	}
	*pinp = pin;
	return PCI_SLOT(dev->devfn);
}

/**
 *	pci_release_region - Release a PCI bar
 *	@pdev: PCI device whose resources were previously reserved by pci_request_region
 *	@bar: BAR to release
 *
 *	Releases the PCI I/O and memory resources previously reserved by a
 *	successful call to pci_request_region.  Call this function only
 *	after all use of the PCI regions has ceased.
 */
void pci_release_region(struct pci_dev *pdev, int bar)
{
	struct pci_devres *dr;

	if (pci_resource_len(pdev, bar) == 0)
		return;
	if (pci_resource_flags(pdev, bar) & IORESOURCE_IO)
		release_region(pci_resource_start(pdev, bar),
				pci_resource_len(pdev, bar));
	else if (pci_resource_flags(pdev, bar) & IORESOURCE_MEM)
		release_mem_region(pci_resource_start(pdev, bar),
				pci_resource_len(pdev, bar));

	dr = find_pci_dr(pdev);
	if (dr)
		dr->region_mask &= ~(1 << bar);
}

/**
 *	__pci_request_region - Reserved PCI I/O and memory resource
 *	@pdev: PCI device whose resources are to be reserved
 *	@bar: BAR to be reserved
 *	@res_name: Name to be associated with resource.
 *	@exclusive: whether the region access is exclusive or not
 *
 *	Mark the PCI region associated with PCI device @pdev BR @bar as
 *	being reserved by owner @res_name.  Do not access any
 *	address inside the PCI regions unless this call returns
 *	successfully.
 *
 *	If @exclusive is set, then the region is marked so that userspace
 *	is explicitly not allowed to map the resource via /dev/mem or
 * 	sysfs MMIO access.
 *
 *	Returns 0 on success, or %EBUSY on error.  A warning
 *	message is also printed on failure.
 */
static int __pci_request_region(struct pci_dev *pdev, int bar, const char *res_name,
									int exclusive)
{
	struct pci_devres *dr;

	if (pci_resource_len(pdev, bar) == 0)
		return 0;
		
	if (pci_resource_flags(pdev, bar) & IORESOURCE_IO) {
		if (!request_region(pci_resource_start(pdev, bar),
			    pci_resource_len(pdev, bar), res_name))
			goto err_out;
	}
	else if (pci_resource_flags(pdev, bar) & IORESOURCE_MEM) {
		if (!__request_mem_region(pci_resource_start(pdev, bar),
					pci_resource_len(pdev, bar), res_name,
					exclusive))
			goto err_out;
	}

	dr = find_pci_dr(pdev);
	if (dr)
		dr->region_mask |= 1 << bar;

	return 0;

err_out:
	dev_warn(&pdev->dev, "BAR %d: can't reserve %pR\n", bar,
		 &pdev->resource[bar]);
	return -EBUSY;
}

/**
 *	pci_request_region - Reserve PCI I/O and memory resource
 *	@pdev: PCI device whose resources are to be reserved
 *	@bar: BAR to be reserved
 *	@res_name: Name to be associated with resource
 *
 *	Mark the PCI region associated with PCI device @pdev BAR @bar as
 *	being reserved by owner @res_name.  Do not access any
 *	address inside the PCI regions unless this call returns
 *	successfully.
 *
 *	Returns 0 on success, or %EBUSY on error.  A warning
 *	message is also printed on failure.
 */
int pci_request_region(struct pci_dev *pdev, int bar, const char *res_name)
{
	return __pci_request_region(pdev, bar, res_name, 0);
}

/**
 *	pci_request_region_exclusive - Reserved PCI I/O and memory resource
 *	@pdev: PCI device whose resources are to be reserved
 *	@bar: BAR to be reserved
 *	@res_name: Name to be associated with resource.
 *
 *	Mark the PCI region associated with PCI device @pdev BR @bar as
 *	being reserved by owner @res_name.  Do not access any
 *	address inside the PCI regions unless this call returns
 *	successfully.
 *
 *	Returns 0 on success, or %EBUSY on error.  A warning
 *	message is also printed on failure.
 *
 *	The key difference that _exclusive makes it that userspace is
 *	explicitly not allowed to map the resource via /dev/mem or
 * 	sysfs.
 */
int pci_request_region_exclusive(struct pci_dev *pdev, int bar, const char *res_name)
{
	return __pci_request_region(pdev, bar, res_name, IORESOURCE_EXCLUSIVE);
}
/**
 * pci_release_selected_regions - Release selected PCI I/O and memory resources
 * @pdev: PCI device whose resources were previously reserved
 * @bars: Bitmask of BARs to be released
 *
 * Release selected PCI I/O and memory resources previously reserved.
 * Call this function only after all use of the PCI regions has ceased.
 */
void pci_release_selected_regions(struct pci_dev *pdev, int bars)
{
	int i;

	for (i = 0; i < 6; i++)
		if (bars & (1 << i))
			pci_release_region(pdev, i);
}

static int __pci_request_selected_regions(struct pci_dev *pdev, int bars,
				 const char *res_name, int excl)
{
	int i;

	for (i = 0; i < 6; i++)
		if (bars & (1 << i))
			if (__pci_request_region(pdev, i, res_name, excl))
				goto err_out;
	return 0;

err_out:
	while(--i >= 0)
		if (bars & (1 << i))
			pci_release_region(pdev, i);

	return -EBUSY;
}


/**
 * pci_request_selected_regions - Reserve selected PCI I/O and memory resources
 * @pdev: PCI device whose resources are to be reserved
 * @bars: Bitmask of BARs to be requested
 * @res_name: Name to be associated with resource
 */
int pci_request_selected_regions(struct pci_dev *pdev, int bars,
				 const char *res_name)
{
	return __pci_request_selected_regions(pdev, bars, res_name, 0);
}

int pci_request_selected_regions_exclusive(struct pci_dev *pdev,
				 int bars, const char *res_name)
{
	return __pci_request_selected_regions(pdev, bars, res_name,
			IORESOURCE_EXCLUSIVE);
}

/**
 *	pci_release_regions - Release reserved PCI I/O and memory resources
 *	@pdev: PCI device whose resources were previously reserved by pci_request_regions
 *
 *	Releases all PCI I/O and memory resources previously reserved by a
 *	successful call to pci_request_regions.  Call this function only
 *	after all use of the PCI regions has ceased.
 */

void pci_release_regions(struct pci_dev *pdev)
{
	pci_release_selected_regions(pdev, (1 << 6) - 1);
}

/**
 *	pci_request_regions - Reserved PCI I/O and memory resources
 *	@pdev: PCI device whose resources are to be reserved
 *	@res_name: Name to be associated with resource.
 *
 *	Mark all PCI regions associated with PCI device @pdev as
 *	being reserved by owner @res_name.  Do not access any
 *	address inside the PCI regions unless this call returns
 *	successfully.
 *
 *	Returns 0 on success, or %EBUSY on error.  A warning
 *	message is also printed on failure.
 */
int pci_request_regions(struct pci_dev *pdev, const char *res_name)
{
	return pci_request_selected_regions(pdev, ((1 << 6) - 1), res_name);
}

/**
 *	pci_request_regions_exclusive - Reserved PCI I/O and memory resources
 *	@pdev: PCI device whose resources are to be reserved
 *	@res_name: Name to be associated with resource.
 *
 *	Mark all PCI regions associated with PCI device @pdev as
 *	being reserved by owner @res_name.  Do not access any
 *	address inside the PCI regions unless this call returns
 *	successfully.
 *
 *	pci_request_regions_exclusive() will mark the region so that
 * 	/dev/mem and the sysfs MMIO access will not be allowed.
 *
 *	Returns 0 on success, or %EBUSY on error.  A warning
 *	message is also printed on failure.
 */
int pci_request_regions_exclusive(struct pci_dev *pdev, const char *res_name)
{
	return pci_request_selected_regions_exclusive(pdev,
					((1 << 6) - 1), res_name);
}

static void __pci_set_master(struct pci_dev *dev, bool enable)
{
	u16 old_cmd, cmd;

	pci_read_config_word(dev, PCI_COMMAND, &old_cmd);
	if (enable)
		cmd = old_cmd | PCI_COMMAND_MASTER;
	else
		cmd = old_cmd & ~PCI_COMMAND_MASTER;
	if (cmd != old_cmd) {
		dev_dbg(&dev->dev, "%s bus mastering\n",
			enable ? "enabling" : "disabling");
		pci_write_config_word(dev, PCI_COMMAND, cmd);
	}
	dev->is_busmaster = enable;
}

/**
 * pcibios_setup - process "pci=" kernel boot arguments
 * @str: string used to pass in "pci=" kernel boot arguments
 *
 * Process kernel boot arguments.  This is the default implementation.
 * Architecture specific implementations can override this as necessary.
 */
char * __weak __init pcibios_setup(char *str)
{
	return str;
}

/**
 * pcibios_set_master - enable PCI bus-mastering for device dev
 * @dev: the PCI device to enable
 *
 * Enables PCI bus-mastering for the device.  This is the default
 * implementation.  Architecture specific implementations can override
 * this if necessary.
 */
void __weak pcibios_set_master(struct pci_dev *dev)
{
	u8 lat;

	/* The latency timer doesn't apply to PCIe (either Type 0 or Type 1) */
	if (pci_is_pcie(dev))
		return;

	pci_read_config_byte(dev, PCI_LATENCY_TIMER, &lat);
	if (lat < 16)
		lat = (64 <= pcibios_max_latency) ? 64 : pcibios_max_latency;
	else if (lat > pcibios_max_latency)
		lat = pcibios_max_latency;
	else
		return;

	pci_write_config_byte(dev, PCI_LATENCY_TIMER, lat);
}

/**
 * pci_set_master - enables bus-mastering for device dev
 * @dev: the PCI device to enable
 *
 * Enables bus-mastering on the device and calls pcibios_set_master()
 * to do the needed arch specific settings.
 */
void pci_set_master(struct pci_dev *dev)
{
	__pci_set_master(dev, true);
	pcibios_set_master(dev);
}

/**
 * pci_clear_master - disables bus-mastering for device dev
 * @dev: the PCI device to disable
 */
void pci_clear_master(struct pci_dev *dev)
{
	__pci_set_master(dev, false);
}

/**
 * pci_set_cacheline_size - ensure the CACHE_LINE_SIZE register is programmed
 * @dev: the PCI device for which MWI is to be enabled
 *
 * Helper function for pci_set_mwi.
 * Originally copied from drivers/net/acenic.c.
 * Copyright 1998-2001 by Jes Sorensen, <jes@trained-monkey.org>.
 *
 * RETURNS: An appropriate -ERRNO error value on error, or zero for success.
 */
int pci_set_cacheline_size(struct pci_dev *dev)
{
	u8 cacheline_size;

	if (!pci_cache_line_size)
		return -EINVAL;

	/* Validate current setting: the PCI_CACHE_LINE_SIZE must be
	   equal to or multiple of the right value. */
	pci_read_config_byte(dev, PCI_CACHE_LINE_SIZE, &cacheline_size);
	if (cacheline_size >= pci_cache_line_size &&
	    (cacheline_size % pci_cache_line_size) == 0)
		return 0;

	/* Write the correct value. */
	pci_write_config_byte(dev, PCI_CACHE_LINE_SIZE, pci_cache_line_size);
	/* Read it back. */
	pci_read_config_byte(dev, PCI_CACHE_LINE_SIZE, &cacheline_size);
	if (cacheline_size == pci_cache_line_size)
		return 0;

	dev_printk(KERN_DEBUG, &dev->dev, "cache line size of %d is not "
		   "supported\n", pci_cache_line_size << 2);

	return -EINVAL;
}
EXPORT_SYMBOL_GPL(pci_set_cacheline_size);

#ifdef PCI_DISABLE_MWI
int pci_set_mwi(struct pci_dev *dev)
{
	return 0;
}

int pci_try_set_mwi(struct pci_dev *dev)
{
	return 0;
}

void pci_clear_mwi(struct pci_dev *dev)
{
}

#else

/**
 * pci_set_mwi - enables memory-write-invalidate PCI transaction
 * @dev: the PCI device for which MWI is enabled
 *
 * Enables the Memory-Write-Invalidate transaction in %PCI_COMMAND.
 *
 * RETURNS: An appropriate -ERRNO error value on error, or zero for success.
 */
int
pci_set_mwi(struct pci_dev *dev)
{
	int rc;
	u16 cmd;

	rc = pci_set_cacheline_size(dev);
	if (rc)
		return rc;

	pci_read_config_word(dev, PCI_COMMAND, &cmd);
	if (! (cmd & PCI_COMMAND_INVALIDATE)) {
		dev_dbg(&dev->dev, "enabling Mem-Wr-Inval\n");
		cmd |= PCI_COMMAND_INVALIDATE;
		pci_write_config_word(dev, PCI_COMMAND, cmd);
	}
	
	return 0;
}

/**
 * pci_try_set_mwi - enables memory-write-invalidate PCI transaction
 * @dev: the PCI device for which MWI is enabled
 *
 * Enables the Memory-Write-Invalidate transaction in %PCI_COMMAND.
 * Callers are not required to check the return value.
 *
 * RETURNS: An appropriate -ERRNO error value on error, or zero for success.
 */
int pci_try_set_mwi(struct pci_dev *dev)
{
	int rc = pci_set_mwi(dev);
	return rc;
}

/**
 * pci_clear_mwi - disables Memory-Write-Invalidate for device dev
 * @dev: the PCI device to disable
 *
 * Disables PCI Memory-Write-Invalidate transaction on the device
 */
void
pci_clear_mwi(struct pci_dev *dev)
{
	u16 cmd;

	pci_read_config_word(dev, PCI_COMMAND, &cmd);
	if (cmd & PCI_COMMAND_INVALIDATE) {
		cmd &= ~PCI_COMMAND_INVALIDATE;
		pci_write_config_word(dev, PCI_COMMAND, cmd);
	}
}
#endif /* ! PCI_DISABLE_MWI */

/**
 * pci_intx - enables/disables PCI INTx for device dev
 * @pdev: the PCI device to operate on
 * @enable: boolean: whether to enable or disable PCI INTx
 *
 * Enables/disables PCI INTx for device dev
 */
void
pci_intx(struct pci_dev *pdev, int enable)
{
	u16 pci_command, new;

	pci_read_config_word(pdev, PCI_COMMAND, &pci_command);

	if (enable) {
		new = pci_command & ~PCI_COMMAND_INTX_DISABLE;
	} else {
		new = pci_command | PCI_COMMAND_INTX_DISABLE;
	}

	if (new != pci_command) {
		struct pci_devres *dr;

		pci_write_config_word(pdev, PCI_COMMAND, new);

		dr = find_pci_dr(pdev);
		if (dr && !dr->restore_intx) {
			dr->restore_intx = 1;
			dr->orig_intx = !enable;
		}
	}
}

/**
 * pci_intx_mask_supported - probe for INTx masking support
 * @dev: the PCI device to operate on
 *
 * Check if the device dev support INTx masking via the config space
 * command word.
 */
bool pci_intx_mask_supported(struct pci_dev *dev)
{
	bool mask_supported = false;
	u16 orig, new;

	if (dev->broken_intx_masking)
		return false;

	pci_cfg_access_lock(dev);

	pci_read_config_word(dev, PCI_COMMAND, &orig);
	pci_write_config_word(dev, PCI_COMMAND,
			      orig ^ PCI_COMMAND_INTX_DISABLE);
	pci_read_config_word(dev, PCI_COMMAND, &new);

	/*
	 * There's no way to protect against hardware bugs or detect them
	 * reliably, but as long as we know what the value should be, let's
	 * go ahead and check it.
	 */
	if ((new ^ orig) & ~PCI_COMMAND_INTX_DISABLE) {
		dev_err(&dev->dev, "Command register changed from "
			"0x%x to 0x%x: driver or hardware bug?\n", orig, new);
	} else if ((new ^ orig) & PCI_COMMAND_INTX_DISABLE) {
		mask_supported = true;
		pci_write_config_word(dev, PCI_COMMAND, orig);
	}

	pci_cfg_access_unlock(dev);
	return mask_supported;
}
EXPORT_SYMBOL_GPL(pci_intx_mask_supported);

static bool pci_check_and_set_intx_mask(struct pci_dev *dev, bool mask)
{
	struct pci_bus *bus = dev->bus;
	bool mask_updated = true;
	u32 cmd_status_dword;
	u16 origcmd, newcmd;
	unsigned long flags;
	bool irq_pending;

	/*
	 * We do a single dword read to retrieve both command and status.
	 * Document assumptions that make this possible.
	 */
	BUILD_BUG_ON(PCI_COMMAND % 4);
	BUILD_BUG_ON(PCI_COMMAND + 2 != PCI_STATUS);

	raw_spin_lock_irqsave(&pci_lock, flags);

	bus->ops->read(bus, dev->devfn, PCI_COMMAND, 4, &cmd_status_dword);

	irq_pending = (cmd_status_dword >> 16) & PCI_STATUS_INTERRUPT;

	/*
	 * Check interrupt status register to see whether our device
	 * triggered the interrupt (when masking) or the next IRQ is
	 * already pending (when unmasking).
	 */
	if (mask != irq_pending) {
		mask_updated = false;
		goto done;
	}

	origcmd = cmd_status_dword;
	newcmd = origcmd & ~PCI_COMMAND_INTX_DISABLE;
	if (mask)
		newcmd |= PCI_COMMAND_INTX_DISABLE;
	if (newcmd != origcmd)
		bus->ops->write(bus, dev->devfn, PCI_COMMAND, 2, newcmd);

done:
	raw_spin_unlock_irqrestore(&pci_lock, flags);

	return mask_updated;
}

/**
 * pci_check_and_mask_intx - mask INTx on pending interrupt
 * @dev: the PCI device to operate on
 *
 * Check if the device dev has its INTx line asserted, mask it and
 * return true in that case. False is returned if not interrupt was
 * pending.
 */
bool pci_check_and_mask_intx(struct pci_dev *dev)
{
	return pci_check_and_set_intx_mask(dev, true);
}
EXPORT_SYMBOL_GPL(pci_check_and_mask_intx);

/**
 * pci_check_and_mask_intx - unmask INTx of no interrupt is pending
 * @dev: the PCI device to operate on
 *
 * Check if the device dev has its INTx line asserted, unmask it if not
 * and return true. False is returned and the mask remains active if
 * there was still an interrupt pending.
 */
bool pci_check_and_unmask_intx(struct pci_dev *dev)
{
	return pci_check_and_set_intx_mask(dev, false);
}
EXPORT_SYMBOL_GPL(pci_check_and_unmask_intx);

/**
 * pci_msi_off - disables any MSI or MSI-X capabilities
 * @dev: the PCI device to operate on
 *
 * If you want to use MSI, see pci_enable_msi() and friends.
 * This is a lower-level primitive that allows us to disable
 * MSI operation at the device level.
 */
void pci_msi_off(struct pci_dev *dev)
{
	int pos;
	u16 control;

	/*
	 * This looks like it could go in msi.c, but we need it even when
	 * CONFIG_PCI_MSI=n.  For the same reason, we can't use
	 * dev->msi_cap or dev->msix_cap here.
	 */
	pos = pci_find_capability(dev, PCI_CAP_ID_MSI);
	if (pos) {
		pci_read_config_word(dev, pos + PCI_MSI_FLAGS, &control);
		control &= ~PCI_MSI_FLAGS_ENABLE;
		pci_write_config_word(dev, pos + PCI_MSI_FLAGS, control);
	}
	pos = pci_find_capability(dev, PCI_CAP_ID_MSIX);
	if (pos) {
		pci_read_config_word(dev, pos + PCI_MSIX_FLAGS, &control);
		control &= ~PCI_MSIX_FLAGS_ENABLE;
		pci_write_config_word(dev, pos + PCI_MSIX_FLAGS, control);
	}
}
EXPORT_SYMBOL_GPL(pci_msi_off);

int pci_set_dma_max_seg_size(struct pci_dev *dev, unsigned int size)
{
	return dma_set_max_seg_size(&dev->dev, size);
}
EXPORT_SYMBOL(pci_set_dma_max_seg_size);

int pci_set_dma_seg_boundary(struct pci_dev *dev, unsigned long mask)
{
	return dma_set_seg_boundary(&dev->dev, mask);
}
EXPORT_SYMBOL(pci_set_dma_seg_boundary);

/**
 * pci_wait_for_pending_transaction - waits for pending transaction
 * @dev: the PCI device to operate on
 *
 * Return 0 if transaction is pending 1 otherwise.
 */
int pci_wait_for_pending_transaction(struct pci_dev *dev)
{
	int i;
	u16 status;

	/* Wait for Transaction Pending bit clean */
	for (i = 0; i < 4; i++) {
		if (i)
			msleep((1 << (i - 1)) * 100);

		pcie_capability_read_word(dev, PCI_EXP_DEVSTA, &status);
		if (!(status & PCI_EXP_DEVSTA_TRPND))
			return 1;
	}

	return 0;
}
EXPORT_SYMBOL(pci_wait_for_pending_transaction);

static int pcie_flr(struct pci_dev *dev, int probe)
{
	u32 cap;

	pcie_capability_read_dword(dev, PCI_EXP_DEVCAP, &cap);
	if (!(cap & PCI_EXP_DEVCAP_FLR))
		return -ENOTTY;

	if (probe)
		return 0;

	if (!pci_wait_for_pending_transaction(dev))
		dev_err(&dev->dev, "transaction is not cleared; proceeding with reset anyway\n");

	pcie_capability_set_word(dev, PCI_EXP_DEVCTL, PCI_EXP_DEVCTL_BCR_FLR);

	msleep(100);

	return 0;
}

static int pci_af_flr(struct pci_dev *dev, int probe)
{
	int i;
	int pos;
	u8 cap;
	u8 status;

	pos = pci_find_capability(dev, PCI_CAP_ID_AF);
	if (!pos)
		return -ENOTTY;

	pci_read_config_byte(dev, pos + PCI_AF_CAP, &cap);
	if (!(cap & PCI_AF_CAP_TP) || !(cap & PCI_AF_CAP_FLR))
		return -ENOTTY;

	if (probe)
		return 0;

	/* Wait for Transaction Pending bit clean */
	for (i = 0; i < 4; i++) {
		if (i)
			msleep((1 << (i - 1)) * 100);

		pci_read_config_byte(dev, pos + PCI_AF_STATUS, &status);
		if (!(status & PCI_AF_STATUS_TP))
			goto clear;
	}

	dev_err(&dev->dev, "transaction is not cleared; "
			"proceeding with reset anyway\n");

clear:
	pci_write_config_byte(dev, pos + PCI_AF_CTRL, PCI_AF_CTRL_FLR);
	msleep(100);

	return 0;
}

/**
 * pci_pm_reset - Put device into PCI_D3 and back into PCI_D0.
 * @dev: Device to reset.
 * @probe: If set, only check if the device can be reset this way.
 *
 * If @dev supports native PCI PM and its PCI_PM_CTRL_NO_SOFT_RESET flag is
 * unset, it will be reinitialized internally when going from PCI_D3hot to
 * PCI_D0.  If that's the case and the device is not in a low-power state
 * already, force it into PCI_D3hot and back to PCI_D0, causing it to be reset.
 *
 * NOTE: This causes the caller to sleep for twice the device power transition
 * cooldown period, which for the D0->D3hot and D3hot->D0 transitions is 10 ms
 * by devault (i.e. unless the @dev's d3_delay field has a different value).
 * Moreover, only devices in D0 can be reset by this function.
 */
static int pci_pm_reset(struct pci_dev *dev, int probe)
{
	u16 csr;

	if (!dev->pm_cap)
		return -ENOTTY;

	pci_read_config_word(dev, dev->pm_cap + PCI_PM_CTRL, &csr);
	if (csr & PCI_PM_CTRL_NO_SOFT_RESET)
		return -ENOTTY;

	if (probe)
		return 0;

	if (dev->current_state != PCI_D0)
		return -EINVAL;

	csr &= ~PCI_PM_CTRL_STATE_MASK;
	csr |= PCI_D3hot;
	pci_write_config_word(dev, dev->pm_cap + PCI_PM_CTRL, csr);
	pci_dev_d3_sleep(dev);

	csr &= ~PCI_PM_CTRL_STATE_MASK;
	csr |= PCI_D0;
	pci_write_config_word(dev, dev->pm_cap + PCI_PM_CTRL, csr);
	pci_dev_d3_sleep(dev);

	return 0;
}

/**
 * pci_reset_bridge_secondary_bus - Reset the secondary bus on a PCI bridge.
 * @dev: Bridge device
 *
 * Use the bridge control register to assert reset on the secondary bus.
 * Devices on the secondary bus are left in power-on state.
 */
void pci_reset_bridge_secondary_bus(struct pci_dev *dev)
{
	u16 ctrl;

	pci_read_config_word(dev, PCI_BRIDGE_CONTROL, &ctrl);
	ctrl |= PCI_BRIDGE_CTL_BUS_RESET;
	pci_write_config_word(dev, PCI_BRIDGE_CONTROL, ctrl);
	/*
	 * PCI spec v3.0 7.6.4.2 requires minimum Trst of 1ms.  Double
	 * this to 2ms to ensure that we meet the minium requirement.
	 */
	msleep(2);

	ctrl &= ~PCI_BRIDGE_CTL_BUS_RESET;
	pci_write_config_word(dev, PCI_BRIDGE_CONTROL, ctrl);

	/*
	 * Trhfa for conventional PCI is 2^25 clock cycles.
	 * Assuming a minimum 33MHz clock this results in a 1s
	 * delay before we can consider subordinate devices to
	 * be re-initialized.  PCIe has some ways to shorten this,
	 * but we don't make use of them yet.
	 */
	ssleep(1);
}
EXPORT_SYMBOL_GPL(pci_reset_bridge_secondary_bus);

static int pci_parent_bus_reset(struct pci_dev *dev, int probe)
{
	struct pci_dev *pdev;

	if (pci_is_root_bus(dev->bus) || dev->subordinate || !dev->bus->self)
		return -ENOTTY;

	list_for_each_entry(pdev, &dev->bus->devices, bus_list)
		if (pdev != dev)
			return -ENOTTY;

	if (probe)
		return 0;

	pci_reset_bridge_secondary_bus(dev->bus->self);

	return 0;
}

static int pci_reset_hotplug_slot(struct hotplug_slot *hotplug, int probe)
{
	int rc = -ENOTTY;

	if (!hotplug || !try_module_get(hotplug->ops->owner))
		return rc;

	if (hotplug->ops->reset_slot)
		rc = hotplug->ops->reset_slot(hotplug, probe);

	module_put(hotplug->ops->owner);

	return rc;
}

static int pci_dev_reset_slot_function(struct pci_dev *dev, int probe)
{
	struct pci_dev *pdev;

	if (dev->subordinate || !dev->slot)
		return -ENOTTY;

	list_for_each_entry(pdev, &dev->bus->devices, bus_list)
		if (pdev != dev && pdev->slot == dev->slot)
			return -ENOTTY;

	return pci_reset_hotplug_slot(dev->slot->hotplug, probe);
}

static int __pci_dev_reset(struct pci_dev *dev, int probe)
{
	int rc;

	might_sleep();

	rc = pci_dev_specific_reset(dev, probe);
	if (rc != -ENOTTY)
		goto done;

	rc = pcie_flr(dev, probe);
	if (rc != -ENOTTY)
		goto done;

	rc = pci_af_flr(dev, probe);
	if (rc != -ENOTTY)
		goto done;

	rc = pci_pm_reset(dev, probe);
	if (rc != -ENOTTY)
		goto done;

	rc = pci_dev_reset_slot_function(dev, probe);
	if (rc != -ENOTTY)
		goto done;

	rc = pci_parent_bus_reset(dev, probe);
done:
	return rc;
}

static void pci_dev_lock(struct pci_dev *dev)
{
	pci_cfg_access_lock(dev);
	/* block PM suspend, driver probe, etc. */
	device_lock(&dev->dev);
}

static void pci_dev_unlock(struct pci_dev *dev)
{
	device_unlock(&dev->dev);
	pci_cfg_access_unlock(dev);
}

static void pci_dev_save_and_disable(struct pci_dev *dev)
{
	/*
	 * Wake-up device prior to save.  PM registers default to D0 after
	 * reset and a simple register restore doesn't reliably return
	 * to a non-D0 state anyway.
	 */
	pci_set_power_state(dev, PCI_D0);

	pci_save_state(dev);
	/*
	 * Disable the device by clearing the Command register, except for
	 * INTx-disable which is set.  This not only disables MMIO and I/O port
	 * BARs, but also prevents the device from being Bus Master, preventing
	 * DMA from the device including MSI/MSI-X interrupts.  For PCI 2.3
	 * compliant devices, INTx-disable prevents legacy interrupts.
	 */
	pci_write_config_word(dev, PCI_COMMAND, PCI_COMMAND_INTX_DISABLE);
}

static void pci_dev_restore(struct pci_dev *dev)
{
	pci_restore_state(dev);
}

static int pci_dev_reset(struct pci_dev *dev, int probe)
{
	int rc;

	if (!probe)
		pci_dev_lock(dev);

	rc = __pci_dev_reset(dev, probe);

	if (!probe)
		pci_dev_unlock(dev);

	return rc;
}
/**
 * __pci_reset_function - reset a PCI device function
 * @dev: PCI device to reset
 *
 * Some devices allow an individual function to be reset without affecting
 * other functions in the same device.  The PCI device must be responsive
 * to PCI config space in order to use this function.
 *
 * The device function is presumed to be unused when this function is called.
 * Resetting the device will make the contents of PCI configuration space
 * random, so any caller of this must be prepared to reinitialise the
 * device including MSI, bus mastering, BARs, decoding IO and memory spaces,
 * etc.
 *
 * Returns 0 if the device function was successfully reset or negative if the
 * device doesn't support resetting a single function.
 */
int __pci_reset_function(struct pci_dev *dev)
{
	return pci_dev_reset(dev, 0);
}
EXPORT_SYMBOL_GPL(__pci_reset_function);

/**
 * __pci_reset_function_locked - reset a PCI device function while holding
 * the @dev mutex lock.
 * @dev: PCI device to reset
 *
 * Some devices allow an individual function to be reset without affecting
 * other functions in the same device.  The PCI device must be responsive
 * to PCI config space in order to use this function.
 *
 * The device function is presumed to be unused and the caller is holding
 * the device mutex lock when this function is called.
 * Resetting the device will make the contents of PCI configuration space
 * random, so any caller of this must be prepared to reinitialise the
 * device including MSI, bus mastering, BARs, decoding IO and memory spaces,
 * etc.
 *
 * Returns 0 if the device function was successfully reset or negative if the
 * device doesn't support resetting a single function.
 */
int __pci_reset_function_locked(struct pci_dev *dev)
{
	return __pci_dev_reset(dev, 0);
}
EXPORT_SYMBOL_GPL(__pci_reset_function_locked);

/**
 * pci_probe_reset_function - check whether the device can be safely reset
 * @dev: PCI device to reset
 *
 * Some devices allow an individual function to be reset without affecting
 * other functions in the same device.  The PCI device must be responsive
 * to PCI config space in order to use this function.
 *
 * Returns 0 if the device function can be reset or negative if the
 * device doesn't support resetting a single function.
 */
int pci_probe_reset_function(struct pci_dev *dev)
{
	return pci_dev_reset(dev, 1);
}

/**
 * pci_reset_function - quiesce and reset a PCI device function
 * @dev: PCI device to reset
 *
 * Some devices allow an individual function to be reset without affecting
 * other functions in the same device.  The PCI device must be responsive
 * to PCI config space in order to use this function.
 *
 * This function does not just reset the PCI portion of a device, but
 * clears all the state associated with the device.  This function differs
 * from __pci_reset_function in that it saves and restores device state
 * over the reset.
 *
 * Returns 0 if the device function was successfully reset or negative if the
 * device doesn't support resetting a single function.
 */
int pci_reset_function(struct pci_dev *dev)
{
	int rc;

	rc = pci_dev_reset(dev, 1);
	if (rc)
		return rc;

	pci_dev_save_and_disable(dev);

	rc = pci_dev_reset(dev, 0);

	pci_dev_restore(dev);

	return rc;
}
EXPORT_SYMBOL_GPL(pci_reset_function);

/* Lock devices from the top of the tree down */
static void pci_bus_lock(struct pci_bus *bus)
{
	struct pci_dev *dev;

	list_for_each_entry(dev, &bus->devices, bus_list) {
		pci_dev_lock(dev);
		if (dev->subordinate)
			pci_bus_lock(dev->subordinate);
	}
}

/* Unlock devices from the bottom of the tree up */
static void pci_bus_unlock(struct pci_bus *bus)
{
	struct pci_dev *dev;

	list_for_each_entry(dev, &bus->devices, bus_list) {
		if (dev->subordinate)
			pci_bus_unlock(dev->subordinate);
		pci_dev_unlock(dev);
	}
}

/* Lock devices from the top of the tree down */
static void pci_slot_lock(struct pci_slot *slot)
{
	struct pci_dev *dev;

	list_for_each_entry(dev, &slot->bus->devices, bus_list) {
		if (!dev->slot || dev->slot != slot)
			continue;
		pci_dev_lock(dev);
		if (dev->subordinate)
			pci_bus_lock(dev->subordinate);
	}
}

/* Unlock devices from the bottom of the tree up */
static void pci_slot_unlock(struct pci_slot *slot)
{
	struct pci_dev *dev;

	list_for_each_entry(dev, &slot->bus->devices, bus_list) {
		if (!dev->slot || dev->slot != slot)
			continue;
		if (dev->subordinate)
			pci_bus_unlock(dev->subordinate);
		pci_dev_unlock(dev);
	}
}

/* Save and disable devices from the top of the tree down */
static void pci_bus_save_and_disable(struct pci_bus *bus)
{
	struct pci_dev *dev;

	list_for_each_entry(dev, &bus->devices, bus_list) {
		pci_dev_save_and_disable(dev);
		if (dev->subordinate)
			pci_bus_save_and_disable(dev->subordinate);
	}
}

/*
 * Restore devices from top of the tree down - parent bridges need to be
 * restored before we can get to subordinate devices.
 */
static void pci_bus_restore(struct pci_bus *bus)
{
	struct pci_dev *dev;

	list_for_each_entry(dev, &bus->devices, bus_list) {
		pci_dev_restore(dev);
		if (dev->subordinate)
			pci_bus_restore(dev->subordinate);
	}
}

/* Save and disable devices from the top of the tree down */
static void pci_slot_save_and_disable(struct pci_slot *slot)
{
	struct pci_dev *dev;

	list_for_each_entry(dev, &slot->bus->devices, bus_list) {
		if (!dev->slot || dev->slot != slot)
			continue;
		pci_dev_save_and_disable(dev);
		if (dev->subordinate)
			pci_bus_save_and_disable(dev->subordinate);
	}
}

/*
 * Restore devices from top of the tree down - parent bridges need to be
 * restored before we can get to subordinate devices.
 */
static void pci_slot_restore(struct pci_slot *slot)
{
	struct pci_dev *dev;

	list_for_each_entry(dev, &slot->bus->devices, bus_list) {
		if (!dev->slot || dev->slot != slot)
			continue;
		pci_dev_restore(dev);
		if (dev->subordinate)
			pci_bus_restore(dev->subordinate);
	}
}

static int pci_slot_reset(struct pci_slot *slot, int probe)
{
	int rc;

	if (!slot)
		return -ENOTTY;

	if (!probe)
		pci_slot_lock(slot);

	might_sleep();

	rc = pci_reset_hotplug_slot(slot->hotplug, probe);

	if (!probe)
		pci_slot_unlock(slot);

	return rc;
}

/**
 * pci_probe_reset_slot - probe whether a PCI slot can be reset
 * @slot: PCI slot to probe
 *
 * Return 0 if slot can be reset, negative if a slot reset is not supported.
 */
int pci_probe_reset_slot(struct pci_slot *slot)
{
	return pci_slot_reset(slot, 1);
}
EXPORT_SYMBOL_GPL(pci_probe_reset_slot);

/**
 * pci_reset_slot - reset a PCI slot
 * @slot: PCI slot to reset
 *
 * A PCI bus may host multiple slots, each slot may support a reset mechanism
 * independent of other slots.  For instance, some slots may support slot power
 * control.  In the case of a 1:1 bus to slot architecture, this function may
 * wrap the bus reset to avoid spurious slot related events such as hotplug.
 * Generally a slot reset should be attempted before a bus reset.  All of the
 * function of the slot and any subordinate buses behind the slot are reset
 * through this function.  PCI config space of all devices in the slot and
 * behind the slot is saved before and restored after reset.
 *
 * Return 0 on success, non-zero on error.
 */
int pci_reset_slot(struct pci_slot *slot)
{
	int rc;

	rc = pci_slot_reset(slot, 1);
	if (rc)
		return rc;

	pci_slot_save_and_disable(slot);

	rc = pci_slot_reset(slot, 0);

	pci_slot_restore(slot);

	return rc;
}
EXPORT_SYMBOL_GPL(pci_reset_slot);

static int pci_bus_reset(struct pci_bus *bus, int probe)
{
	if (!bus->self)
		return -ENOTTY;

	if (probe)
		return 0;

	pci_bus_lock(bus);

	might_sleep();

	pci_reset_bridge_secondary_bus(bus->self);

	pci_bus_unlock(bus);

	return 0;
}

/**
 * pci_probe_reset_bus - probe whether a PCI bus can be reset
 * @bus: PCI bus to probe
 *
 * Return 0 if bus can be reset, negative if a bus reset is not supported.
 */
int pci_probe_reset_bus(struct pci_bus *bus)
{
	return pci_bus_reset(bus, 1);
}
EXPORT_SYMBOL_GPL(pci_probe_reset_bus);

/**
 * pci_reset_bus - reset a PCI bus
 * @bus: top level PCI bus to reset
 *
 * Do a bus reset on the given bus and any subordinate buses, saving
 * and restoring state of all devices.
 *
 * Return 0 on success, non-zero on error.
 */
int pci_reset_bus(struct pci_bus *bus)
{
	int rc;

	rc = pci_bus_reset(bus, 1);
	if (rc)
		return rc;

	pci_bus_save_and_disable(bus);

	rc = pci_bus_reset(bus, 0);

	pci_bus_restore(bus);

	return rc;
}
EXPORT_SYMBOL_GPL(pci_reset_bus);

/**
 * pcix_get_max_mmrbc - get PCI-X maximum designed memory read byte count
 * @dev: PCI device to query
 *
 * Returns mmrbc: maximum designed memory read count in bytes
 *    or appropriate error value.
 */
int pcix_get_max_mmrbc(struct pci_dev *dev)
{
	int cap;
	u32 stat;

	cap = pci_find_capability(dev, PCI_CAP_ID_PCIX);
	if (!cap)
		return -EINVAL;

	if (pci_read_config_dword(dev, cap + PCI_X_STATUS, &stat))
		return -EINVAL;

	return 512 << ((stat & PCI_X_STATUS_MAX_READ) >> 21);
}
EXPORT_SYMBOL(pcix_get_max_mmrbc);

/**
 * pcix_get_mmrbc - get PCI-X maximum memory read byte count
 * @dev: PCI device to query
 *
 * Returns mmrbc: maximum memory read count in bytes
 *    or appropriate error value.
 */
int pcix_get_mmrbc(struct pci_dev *dev)
{
	int cap;
	u16 cmd;

	cap = pci_find_capability(dev, PCI_CAP_ID_PCIX);
	if (!cap)
		return -EINVAL;

	if (pci_read_config_word(dev, cap + PCI_X_CMD, &cmd))
		return -EINVAL;

	return 512 << ((cmd & PCI_X_CMD_MAX_READ) >> 2);
}
EXPORT_SYMBOL(pcix_get_mmrbc);

/**
 * pcix_set_mmrbc - set PCI-X maximum memory read byte count
 * @dev: PCI device to query
 * @mmrbc: maximum memory read count in bytes
 *    valid values are 512, 1024, 2048, 4096
 *
 * If possible sets maximum memory read byte count, some bridges have erratas
 * that prevent this.
 */
int pcix_set_mmrbc(struct pci_dev *dev, int mmrbc)
{
	int cap;
	u32 stat, v, o;
	u16 cmd;

	if (mmrbc < 512 || mmrbc > 4096 || !is_power_of_2(mmrbc))
		return -EINVAL;

	v = ffs(mmrbc) - 10;

	cap = pci_find_capability(dev, PCI_CAP_ID_PCIX);
	if (!cap)
		return -EINVAL;

	if (pci_read_config_dword(dev, cap + PCI_X_STATUS, &stat))
		return -EINVAL;

	if (v > (stat & PCI_X_STATUS_MAX_READ) >> 21)
		return -E2BIG;

	if (pci_read_config_word(dev, cap + PCI_X_CMD, &cmd))
		return -EINVAL;

	o = (cmd & PCI_X_CMD_MAX_READ) >> 2;
	if (o != v) {
		if (v > o && (dev->bus->bus_flags & PCI_BUS_FLAGS_NO_MMRBC))
			return -EIO;

		cmd &= ~PCI_X_CMD_MAX_READ;
		cmd |= v << 2;
		if (pci_write_config_word(dev, cap + PCI_X_CMD, cmd))
			return -EIO;
	}
	return 0;
}
EXPORT_SYMBOL(pcix_set_mmrbc);

/**
 * pcie_get_readrq - get PCI Express read request size
 * @dev: PCI device to query
 *
 * Returns maximum memory read request in bytes
 *    or appropriate error value.
 */
int pcie_get_readrq(struct pci_dev *dev)
{
	u16 ctl;

	pcie_capability_read_word(dev, PCI_EXP_DEVCTL, &ctl);

	return 128 << ((ctl & PCI_EXP_DEVCTL_READRQ) >> 12);
}
EXPORT_SYMBOL(pcie_get_readrq);

/**
 * pcie_set_readrq - set PCI Express maximum memory read request
 * @dev: PCI device to query
 * @rq: maximum memory read count in bytes
 *    valid values are 128, 256, 512, 1024, 2048, 4096
 *
 * If possible sets maximum memory read request in bytes
 */
int pcie_set_readrq(struct pci_dev *dev, int rq)
{
	u16 v;

	if (rq < 128 || rq > 4096 || !is_power_of_2(rq))
		return -EINVAL;

	/*
	 * If using the "performance" PCIe config, we clamp the
	 * read rq size to the max packet size to prevent the
	 * host bridge generating requests larger than we can
	 * cope with
	 */
	if (pcie_bus_config == PCIE_BUS_PERFORMANCE) {
		int mps = pcie_get_mps(dev);

		if (mps < rq)
			rq = mps;
	}

	v = (ffs(rq) - 8) << 12;

	return pcie_capability_clear_and_set_word(dev, PCI_EXP_DEVCTL,
						  PCI_EXP_DEVCTL_READRQ, v);
}
EXPORT_SYMBOL(pcie_set_readrq);

/**
 * pcie_get_mps - get PCI Express maximum payload size
 * @dev: PCI device to query
 *
 * Returns maximum payload size in bytes
 */
int pcie_get_mps(struct pci_dev *dev)
{
	u16 ctl;

	pcie_capability_read_word(dev, PCI_EXP_DEVCTL, &ctl);

	return 128 << ((ctl & PCI_EXP_DEVCTL_PAYLOAD) >> 5);
}
EXPORT_SYMBOL(pcie_get_mps);

/**
 * pcie_set_mps - set PCI Express maximum payload size
 * @dev: PCI device to query
 * @mps: maximum payload size in bytes
 *    valid values are 128, 256, 512, 1024, 2048, 4096
 *
 * If possible sets maximum payload size
 */
int pcie_set_mps(struct pci_dev *dev, int mps)
{
	u16 v;

	if (mps < 128 || mps > 4096 || !is_power_of_2(mps))
		return -EINVAL;

	v = ffs(mps) - 8;
	if (v > dev->pcie_mpss) 
		return -EINVAL;
	v <<= 5;

	return pcie_capability_clear_and_set_word(dev, PCI_EXP_DEVCTL,
						  PCI_EXP_DEVCTL_PAYLOAD, v);
}
EXPORT_SYMBOL(pcie_set_mps);

/**
 * pcie_get_minimum_link - determine minimum link settings of a PCI device
 * @dev: PCI device to query
 * @speed: storage for minimum speed
 * @width: storage for minimum width
 *
 * This function will walk up the PCI device chain and determine the minimum
 * link width and speed of the device.
 */
int pcie_get_minimum_link(struct pci_dev *dev, enum pci_bus_speed *speed,
			  enum pcie_link_width *width)
{
	int ret;

	*speed = PCI_SPEED_UNKNOWN;
	*width = PCIE_LNK_WIDTH_UNKNOWN;

	while (dev) {
		u16 lnksta;
		enum pci_bus_speed next_speed;
		enum pcie_link_width next_width;

		ret = pcie_capability_read_word(dev, PCI_EXP_LNKSTA, &lnksta);
		if (ret)
			return ret;

		next_speed = pcie_link_speed[lnksta & PCI_EXP_LNKSTA_CLS];
		next_width = (lnksta & PCI_EXP_LNKSTA_NLW) >>
			PCI_EXP_LNKSTA_NLW_SHIFT;

		if (next_speed < *speed)
			*speed = next_speed;

		if (next_width < *width)
			*width = next_width;

		dev = dev->bus->self;
	}

	return 0;
}
EXPORT_SYMBOL(pcie_get_minimum_link);

/**
 * pci_select_bars - Make BAR mask from the type of resource
 * @dev: the PCI device for which BAR mask is made
 * @flags: resource type mask to be selected
 *
 * This helper routine makes bar mask from the type of resource.
 */
int pci_select_bars(struct pci_dev *dev, unsigned long flags)
{
	int i, bars = 0;
	for (i = 0; i < PCI_NUM_RESOURCES; i++)
		if (pci_resource_flags(dev, i) & flags)
			bars |= (1 << i);
	return bars;
}

/**
 * pci_resource_bar - get position of the BAR associated with a resource
 * @dev: the PCI device
 * @resno: the resource number
 * @type: the BAR type to be filled in
 *
 * Returns BAR position in config space, or 0 if the BAR is invalid.
 */
int pci_resource_bar(struct pci_dev *dev, int resno, enum pci_bar_type *type)
{
	int reg;

	if (resno < PCI_ROM_RESOURCE) {
		*type = pci_bar_unknown;
		return PCI_BASE_ADDRESS_0 + 4 * resno;
	} else if (resno == PCI_ROM_RESOURCE) {
		*type = pci_bar_mem32;
		return dev->rom_base_reg;
	} else if (resno < PCI_BRIDGE_RESOURCES) {
		/* device specific resource */
		reg = pci_iov_resource_bar(dev, resno, type);
		if (reg)
			return reg;
	}

	dev_err(&dev->dev, "BAR %d: invalid resource\n", resno);
	return 0;
}

/* Some architectures require additional programming to enable VGA */
static arch_set_vga_state_t arch_set_vga_state;

void __init pci_register_set_vga_state(arch_set_vga_state_t func)
{
	arch_set_vga_state = func;	/* NULL disables */
}

static int pci_set_vga_state_arch(struct pci_dev *dev, bool decode,
		      unsigned int command_bits, u32 flags)
{
	if (arch_set_vga_state)
		return arch_set_vga_state(dev, decode, command_bits,
						flags);
	return 0;
}

/**
 * pci_set_vga_state - set VGA decode state on device and parents if requested
 * @dev: the PCI device
 * @decode: true = enable decoding, false = disable decoding
 * @command_bits: PCI_COMMAND_IO and/or PCI_COMMAND_MEMORY
 * @flags: traverse ancestors and change bridges
 * CHANGE_BRIDGE_ONLY / CHANGE_BRIDGE
 */
int pci_set_vga_state(struct pci_dev *dev, bool decode,
		      unsigned int command_bits, u32 flags)
{
	struct pci_bus *bus;
	struct pci_dev *bridge;
	u16 cmd;
	int rc;

	WARN_ON((flags & PCI_VGA_STATE_CHANGE_DECODES) & (command_bits & ~(PCI_COMMAND_IO|PCI_COMMAND_MEMORY)));

	/* ARCH specific VGA enables */
	rc = pci_set_vga_state_arch(dev, decode, command_bits, flags);
	if (rc)
		return rc;

	if (flags & PCI_VGA_STATE_CHANGE_DECODES) {
		pci_read_config_word(dev, PCI_COMMAND, &cmd);
		if (decode == true)
			cmd |= command_bits;
		else
			cmd &= ~command_bits;
		pci_write_config_word(dev, PCI_COMMAND, cmd);
	}

	if (!(flags & PCI_VGA_STATE_CHANGE_BRIDGE))
		return 0;

	bus = dev->bus;
	while (bus) {
		bridge = bus->self;
		if (bridge) {
			pci_read_config_word(bridge, PCI_BRIDGE_CONTROL,
					     &cmd);
			if (decode == true)
				cmd |= PCI_BRIDGE_CTL_VGA;
			else
				cmd &= ~PCI_BRIDGE_CTL_VGA;
			pci_write_config_word(bridge, PCI_BRIDGE_CONTROL,
					      cmd);
		}
		bus = bus->parent;
	}
	return 0;
}

#define RESOURCE_ALIGNMENT_PARAM_SIZE COMMAND_LINE_SIZE
static char resource_alignment_param[RESOURCE_ALIGNMENT_PARAM_SIZE] = {0};
static DEFINE_SPINLOCK(resource_alignment_lock);

/**
 * pci_specified_resource_alignment - get resource alignment specified by user.
 * @dev: the PCI device to get
 *
 * RETURNS: Resource alignment if it is specified.
 *          Zero if it is not specified.
 */
static resource_size_t pci_specified_resource_alignment(struct pci_dev *dev)
{
	int seg, bus, slot, func, align_order, count;
	resource_size_t align = 0;
	char *p;

	spin_lock(&resource_alignment_lock);
	p = resource_alignment_param;
	while (*p) {
		count = 0;
		if (sscanf(p, "%d%n", &align_order, &count) == 1 &&
							p[count] == '@') {
			p += count + 1;
		} else {
			align_order = -1;
		}
		if (sscanf(p, "%x:%x:%x.%x%n",
			&seg, &bus, &slot, &func, &count) != 4) {
			seg = 0;
			if (sscanf(p, "%x:%x.%x%n",
					&bus, &slot, &func, &count) != 3) {
				/* Invalid format */
				printk(KERN_ERR "PCI: Can't parse resource_alignment parameter: %s\n",
					p);
				break;
			}
		}
		p += count;
		if (seg == pci_domain_nr(dev->bus) &&
			bus == dev->bus->number &&
			slot == PCI_SLOT(dev->devfn) &&
			func == PCI_FUNC(dev->devfn)) {
			if (align_order == -1) {
				align = PAGE_SIZE;
			} else {
				align = 1 << align_order;
			}
			/* Found */
			break;
		}
		if (*p != ';' && *p != ',') {
			/* End of param or invalid format */
			break;
		}
		p++;
	}
	spin_unlock(&resource_alignment_lock);
	return align;
}

/*
 * This function disables memory decoding and releases memory resources
 * of the device specified by kernel's boot parameter 'pci=resource_alignment='.
 * It also rounds up size to specified alignment.
 * Later on, the kernel will assign page-aligned memory resource back
 * to the device.
 */
void pci_reassigndev_resource_alignment(struct pci_dev *dev)
{
	int i;
	struct resource *r;
	resource_size_t align, size;
	u16 command;

	/* check if specified PCI is target device to reassign */
	align = pci_specified_resource_alignment(dev);
	if (!align)
		return;

	if (dev->hdr_type == PCI_HEADER_TYPE_NORMAL &&
	    (dev->class >> 8) == PCI_CLASS_BRIDGE_HOST) {
		dev_warn(&dev->dev,
			"Can't reassign resources to host bridge.\n");
		return;
	}

	dev_info(&dev->dev,
		"Disabling memory decoding and releasing memory resources.\n");
	pci_read_config_word(dev, PCI_COMMAND, &command);
	command &= ~PCI_COMMAND_MEMORY;
	pci_write_config_word(dev, PCI_COMMAND, command);

	for (i = 0; i < PCI_BRIDGE_RESOURCES; i++) {
		r = &dev->resource[i];
		if (!(r->flags & IORESOURCE_MEM))
			continue;
		size = resource_size(r);
		if (size < align) {
			size = align;
			dev_info(&dev->dev,
				"Rounding up size of resource #%d to %#llx.\n",
				i, (unsigned long long)size);
		}
		r->end = size - 1;
		r->start = 0;
	}
	/* Need to disable bridge's resource window,
	 * to enable the kernel to reassign new resource
	 * window later on.
	 */
	if (dev->hdr_type == PCI_HEADER_TYPE_BRIDGE &&
	    (dev->class >> 8) == PCI_CLASS_BRIDGE_PCI) {
		for (i = PCI_BRIDGE_RESOURCES; i < PCI_NUM_RESOURCES; i++) {
			r = &dev->resource[i];
			if (!(r->flags & IORESOURCE_MEM))
				continue;
			r->end = resource_size(r) - 1;
			r->start = 0;
		}
		pci_disable_bridge_window(dev);
	}
}

static ssize_t pci_set_resource_alignment_param(const char *buf, size_t count)
{
	if (count > RESOURCE_ALIGNMENT_PARAM_SIZE - 1)
		count = RESOURCE_ALIGNMENT_PARAM_SIZE - 1;
	spin_lock(&resource_alignment_lock);
	strncpy(resource_alignment_param, buf, count);
	resource_alignment_param[count] = '\0';
	spin_unlock(&resource_alignment_lock);
	return count;
}

static ssize_t pci_get_resource_alignment_param(char *buf, size_t size)
{
	size_t count;
	spin_lock(&resource_alignment_lock);
	count = snprintf(buf, size, "%s", resource_alignment_param);
	spin_unlock(&resource_alignment_lock);
	return count;
}

static ssize_t pci_resource_alignment_show(struct bus_type *bus, char *buf)
{
	return pci_get_resource_alignment_param(buf, PAGE_SIZE);
}

static ssize_t pci_resource_alignment_store(struct bus_type *bus,
					const char *buf, size_t count)
{
	return pci_set_resource_alignment_param(buf, count);
}

BUS_ATTR(resource_alignment, 0644, pci_resource_alignment_show,
					pci_resource_alignment_store);

static int __init pci_resource_alignment_sysfs_init(void)
{
	return bus_create_file(&pci_bus_type,
					&bus_attr_resource_alignment);
}

late_initcall(pci_resource_alignment_sysfs_init);

static void pci_no_domains(void)
{
#ifdef CONFIG_PCI_DOMAINS
	pci_domains_supported = 0;
#endif
}

/**
 * pci_ext_cfg_avail - can we access extended PCI config space?
 *
 * Returns 1 if we can access PCI extended config space (offsets
 * greater than 0xff). This is the default implementation. Architecture
 * implementations can override this.
 */
int __weak pci_ext_cfg_avail(void)
{
	return 1;
}

void __weak pci_fixup_cardbus(struct pci_bus *bus)
{
}
EXPORT_SYMBOL(pci_fixup_cardbus);

static int __init pci_setup(char *str)
{
	while (str) {
		char *k = strchr(str, ',');
		if (k)
			*k++ = 0;
		if (*str && (str = pcibios_setup(str)) && *str) {
			if (!strcmp(str, "nomsi")) {
				pci_no_msi();
			} else if (!strcmp(str, "noaer")) {
				pci_no_aer();
			} else if (!strncmp(str, "realloc=", 8)) {
				pci_realloc_get_opt(str + 8);
			} else if (!strncmp(str, "realloc", 7)) {
				pci_realloc_get_opt("on");
			} else if (!strcmp(str, "nodomains")) {
				pci_no_domains();
			} else if (!strncmp(str, "noari", 5)) {
				pcie_ari_disabled = true;
			} else if (!strncmp(str, "cbiosize=", 9)) {
				pci_cardbus_io_size = memparse(str + 9, &str);
			} else if (!strncmp(str, "cbmemsize=", 10)) {
				pci_cardbus_mem_size = memparse(str + 10, &str);
			} else if (!strncmp(str, "resource_alignment=", 19)) {
				pci_set_resource_alignment_param(str + 19,
							strlen(str + 19));
			} else if (!strncmp(str, "ecrc=", 5)) {
				pcie_ecrc_get_policy(str + 5);
			} else if (!strncmp(str, "hpiosize=", 9)) {
				pci_hotplug_io_size = memparse(str + 9, &str);
			} else if (!strncmp(str, "hpmemsize=", 10)) {
				pci_hotplug_mem_size = memparse(str + 10, &str);
			} else if (!strncmp(str, "pcie_bus_tune_off", 17)) {
				pcie_bus_config = PCIE_BUS_TUNE_OFF;
			} else if (!strncmp(str, "pcie_bus_safe", 13)) {
				pcie_bus_config = PCIE_BUS_SAFE;
			} else if (!strncmp(str, "pcie_bus_perf", 13)) {
				pcie_bus_config = PCIE_BUS_PERFORMANCE;
			} else if (!strncmp(str, "pcie_bus_peer2peer", 18)) {
				pcie_bus_config = PCIE_BUS_PEER2PEER;
			} else if (!strncmp(str, "pcie_scan_all", 13)) {
				pci_add_flags(PCI_SCAN_ALL_PCIE_DEVS);
			} else {
				printk(KERN_ERR "PCI: Unknown option `%s'\n",
						str);
			}
		}
		str = k;
	}
	return 0;
}
early_param("pci", pci_setup);

EXPORT_SYMBOL(pci_reenable_device);
EXPORT_SYMBOL(pci_enable_device_io);
EXPORT_SYMBOL(pci_enable_device_mem);
EXPORT_SYMBOL(pci_enable_device);
EXPORT_SYMBOL(pcim_enable_device);
EXPORT_SYMBOL(pcim_pin_device);
EXPORT_SYMBOL(pci_disable_device);
EXPORT_SYMBOL(pci_find_capability);
EXPORT_SYMBOL(pci_bus_find_capability);
EXPORT_SYMBOL(pci_release_regions);
EXPORT_SYMBOL(pci_request_regions);
EXPORT_SYMBOL(pci_request_regions_exclusive);
EXPORT_SYMBOL(pci_release_region);
EXPORT_SYMBOL(pci_request_region);
EXPORT_SYMBOL(pci_request_region_exclusive);
EXPORT_SYMBOL(pci_release_selected_regions);
EXPORT_SYMBOL(pci_request_selected_regions);
EXPORT_SYMBOL(pci_request_selected_regions_exclusive);
EXPORT_SYMBOL(pci_set_master);
EXPORT_SYMBOL(pci_clear_master);
EXPORT_SYMBOL(pci_set_mwi);
EXPORT_SYMBOL(pci_try_set_mwi);
EXPORT_SYMBOL(pci_clear_mwi);
EXPORT_SYMBOL_GPL(pci_intx);
EXPORT_SYMBOL(pci_assign_resource);
EXPORT_SYMBOL(pci_find_parent_resource);
EXPORT_SYMBOL(pci_select_bars);

EXPORT_SYMBOL(pci_set_power_state);
EXPORT_SYMBOL(pci_save_state);
EXPORT_SYMBOL(pci_restore_state);
EXPORT_SYMBOL(pci_pme_capable);
EXPORT_SYMBOL(pci_pme_active);
EXPORT_SYMBOL(pci_wake_from_d3);
EXPORT_SYMBOL(pci_target_state);
EXPORT_SYMBOL(pci_prepare_to_sleep);
EXPORT_SYMBOL(pci_back_from_sleep);
EXPORT_SYMBOL_GPL(pci_set_pcie_reset_state);<|MERGE_RESOLUTION|>--- conflicted
+++ resolved
@@ -1156,15 +1156,8 @@
 		pci_enable_bridge(bridge);
 
 	if (pci_is_enabled(dev)) {
-<<<<<<< HEAD
-		if (!dev->is_busmaster) {
-			dev_warn(&dev->dev, "driver skip pci_set_master, fix it!\n");
-			pci_set_master(dev);
-		}
-=======
 		if (!dev->is_busmaster)
 			pci_set_master(dev);
->>>>>>> eaaeb1cb
 		return;
 	}
 
