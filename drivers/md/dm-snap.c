--- conflicted
+++ resolved
@@ -607,10 +607,7 @@
 
 	s->valid = 1;
 	s->active = 0;
-<<<<<<< HEAD
-=======
 	atomic_set(&s->pending_exceptions_count, 0);
->>>>>>> c07f62e5
 	init_rwsem(&s->lock);
 	spin_lock_init(&s->pe_lock);
 	s->ti = ti;
