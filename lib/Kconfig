--- conflicted
+++ resolved
@@ -160,11 +160,10 @@
 config TEXTSEARCH_FSM
 	tristate
 
-<<<<<<< HEAD
 config LIST_SORT
-=======
+	boolean
+
 config BTREE
->>>>>>> c2f843f0
 	boolean
 
 config HAS_IOMEM
