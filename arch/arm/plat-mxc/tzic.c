--- conflicted
+++ resolved
@@ -124,16 +124,8 @@
 
 	/* all IRQ no FIQ Warning :: No selection */
 
-<<<<<<< HEAD
-	for (i = 0; i < TZIC_NUM_IRQS; i++) {
-		irq_set_chip_and_handler(i, &mxc_tzic_chip.base,
-					 handle_level_irq);
-		set_irq_flags(i, IRQF_VALID);
-	}
-=======
 	for (i = 0; i < TZIC_NUM_IRQS; i += 32)
 		tzic_init_gc(i);
->>>>>>> 1e09939b
 
 #ifdef CONFIG_FIQ
 	/* Initialize FIQ */
